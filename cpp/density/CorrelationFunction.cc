// Copyright (c) 2010-2018 The Regents of the University of Michigan
// This file is part of the freud project, released under the BSD 3-Clause License.

#include "ScopedGILRelease.h"

#include <stdexcept>
#ifdef __SSE2__
#include <emmintrin.h>
#endif

#include <tbb/tbb.h>
#include <complex>
#include "CorrelationFunction.h"

using namespace std;
<<<<<<< HEAD

=======
>>>>>>> 63e8ef90
using namespace tbb;

/*! \file CorrelationFunction.cc
    \brief Generic pairwise correlation functions.
*/

namespace freud { namespace density {

template<typename T>
CorrelationFunction<T>::CorrelationFunction(float rmax, float dr)
    : m_box(box::Box()), m_rmax(rmax), m_dr(dr), m_frame_counter(0)
    {
    if (dr <= 0.0f)
        throw invalid_argument("dr must be positive");
    if (rmax <= 0.0f)
        throw invalid_argument("rmax must be positive");
    if (dr > rmax)
        throw invalid_argument("rmax must be greater than dr");

    m_nbins = int(floorf(m_rmax / m_dr));
    assert(m_nbins > 0);
    m_rdf_array = std::shared_ptr<T>(new T[m_nbins], std::default_delete<T[]>());
    // Less efficient: initialize each bin sequentially using default ctor
    for(size_t i(0); i < m_nbins; ++i)
        m_rdf_array.get()[i] = T();
    m_bin_counts = std::shared_ptr<unsigned int>(new unsigned int[m_nbins], std::default_delete<unsigned int[]>());
    memset((void*)m_bin_counts.get(), 0, sizeof(unsigned int)*m_nbins);

    // precompute the bin center positions
    m_r_array = std::shared_ptr<float>(new float[m_nbins], std::default_delete<float[]>());
    for (unsigned int i = 0; i < m_nbins; i++)
        {
        float r = float(i) * m_dr;
        float nextr = float(i+1) * m_dr;
        m_r_array.get()[i] = 2.0f / 3.0f * (nextr*nextr*nextr - r*r*r) / (nextr*nextr - r*r);
        }
    }

template<typename T>
CorrelationFunction<T>::~CorrelationFunction()
    {
    for (tbb::enumerable_thread_specific<unsigned int *>::iterator i = m_local_bin_counts.begin(); i != m_local_bin_counts.end(); ++i)
        {
        delete[] (*i);
        }
    for (typename tbb::enumerable_thread_specific<T *>::iterator i = m_local_rdf_array.begin(); i != m_local_rdf_array.end(); ++i)
        {
        delete[] (*i);
        }
    }

//! \internal
//! helper function to reduce the thread specific arrays into one array
template<typename T>
void CorrelationFunction<T>::reduceCorrelationFunction()
    {
    memset((void*)m_bin_counts.get(), 0, sizeof(unsigned int)*m_nbins);
    for(size_t i(0); i < m_nbins; ++i)
        m_rdf_array.get()[i] = T();
    // now compute the rdf
    parallel_for(tbb::blocked_range<size_t>(0,m_nbins),
                 CombineOCF<T>(m_nbins,
                               m_bin_counts.get(),
                               m_local_bin_counts,
                               m_rdf_array.get(),
                               m_local_rdf_array,
                               (float) m_n_ref));
    }

//! Get a reference to the RDF array
template<typename T>
std::shared_ptr<T> CorrelationFunction<T>::getRDF()
    {
    reduceCorrelationFunction();
    return m_rdf_array;
    }

//! \internal
/*! \brief Function to reset the PCF array if needed e.g. calculating between new particle types
*/
template<typename T>
void CorrelationFunction<T>::resetCorrelationFunction()
    {
    // zero the bin counts for totaling
    for (tbb::enumerable_thread_specific<unsigned int *>::iterator i = m_local_bin_counts.begin(); i != m_local_bin_counts.end(); ++i)
        {
        memset((void*)(*i), 0, sizeof(unsigned int)*m_nbins);
        }
    for (typename tbb::enumerable_thread_specific<T *>::iterator i = m_local_rdf_array.begin(); i != m_local_rdf_array.end(); ++i)
        {
        memset((void*)(*i), 0, sizeof(T)*m_nbins);
        }
    // reset the frame counter
    m_frame_counter = 0;
    }

template<typename T>
void CorrelationFunction<T>::accumulate(const box::Box &box,
                             const freud::locality::NeighborList *nlist,
                             const vec3<float> *ref_points,
                             const T *ref_values,
                             unsigned int n_ref,
                             const vec3<float> *points,
                             const T *point_values,
                             unsigned int Np)
    {
    m_box = box;
    nlist->validate(n_ref, Np);
    parallel_for(tbb::blocked_range<size_t>(0, n_ref),
                 ComputeOCF<T>(m_nbins,
                               m_local_bin_counts,
                               m_local_rdf_array,
                               m_box,
                               nlist,
                               m_rmax,
                               m_dr,
                               ref_points,
                               ref_values,
                               n_ref,
                               points,
                               point_values,
                               Np));
    m_frame_counter += 1;
    }

template<typename T>
void CombineOCF<T>::operator()( const tbb::blocked_range<size_t> &myBin ) const
        {
        for (size_t i = myBin.begin(); i != myBin.end(); i++)
            {
            for (tbb::enumerable_thread_specific<unsigned int *>::const_iterator local_bins = m_local_bin_counts.begin();
                 local_bins != m_local_bin_counts.end(); ++local_bins)
                {
                m_bin_counts[i] += (*local_bins)[i];
                }
            for (typename tbb::enumerable_thread_specific<T *>::const_iterator local_rdf = m_local_rdf_array.begin();
                 local_rdf != m_local_rdf_array.end(); ++local_rdf)
                {
                m_rdf_array[i] += (*local_rdf)[i];
                }
            if (m_bin_counts[i])
                {
                m_rdf_array[i] /= m_bin_counts[i];
                }
            }
        }

template<typename T>
void ComputeOCF<T>::operator()( const blocked_range<size_t> &myR ) const
    {
    assert(m_ref_points);
    assert(m_ref_values);
    assert(m_points);
    assert(m_point_values);
    assert(m_n_ref > 0);
    assert(m_Np > 0);

    float dr_inv = 1.0f / m_dr;
    float rmaxsq = m_rmax * m_rmax;
    const size_t *neighbor_list(m_nlist->getNeighbors());

    bool bin_exists;
    m_bin_counts.local(bin_exists);
    if (! bin_exists)
        {
        m_bin_counts.local() = new unsigned int [m_nbins];
        memset((void*)m_bin_counts.local(), 0, sizeof(unsigned int)*m_nbins);
        }

    bool rdf_exists;
    m_rdf_array.local(rdf_exists);
    if (! rdf_exists)
        {
        m_rdf_array.local() = new T [m_nbins];
        memset((void*)m_rdf_array.local(), 0, sizeof(T)*m_nbins);
        }

    size_t bond(m_nlist->find_first_index(myR.begin()));
    // for each reference point
    for (size_t i = myR.begin(); i != myR.end(); i++)
        {
        // get the cell the point is in
        vec3<float> ref = m_ref_points[i];
        for(; bond < m_nlist->getNumBonds() && neighbor_list[2*bond] == i; ++bond)
            {
            const size_t j(neighbor_list[2*bond + 1]);
                {
                // compute r between the two particles
                vec3<float> delta = m_box.wrap(m_points[j] - ref);

                float rsq = dot(delta, delta);

                // check that the particle is not checking itself, if it is the same list
                if ((i != j || m_points != m_ref_points) && rsq < rmaxsq)
                    {
                    float r = sqrtf(rsq);

                    // bin that r
                    float binr = r * dr_inv;
                    // fast float to int conversion with truncation
                    #ifdef __SSE2__
                    unsigned int bin = _mm_cvtt_ss2si(_mm_load_ss(&binr));
                    #else
                    unsigned int bin = (unsigned int)(binr);
                    #endif

                    if (bin < m_nbins)
                        {
                        ++m_bin_counts.local()[bin];
                        m_rdf_array.local()[bin] += m_ref_values[i]*m_point_values[j];
                        }
                    }
                }
            }
        } // done looping over reference points
    }

template class CorrelationFunction< complex<double> >;
template class CorrelationFunction< double >;

}; }; // end namespace freud::density<|MERGE_RESOLUTION|>--- conflicted
+++ resolved
@@ -13,10 +13,6 @@
 #include "CorrelationFunction.h"
 
 using namespace std;
-<<<<<<< HEAD
-
-=======
->>>>>>> 63e8ef90
 using namespace tbb;
 
 /*! \file CorrelationFunction.cc
