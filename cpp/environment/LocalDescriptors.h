// Copyright (c) 2010-2019 The Regents of the University of Michigan
// This file is from the freud project, released under the BSD 3-Clause License.

#ifndef LOCAL_DESCRIPTORS_H
#define LOCAL_DESCRIPTORS_H

#include <memory>

#include "Box.h"
<<<<<<< HEAD
#include "NearestNeighbors.h"
=======
#include "NeighborList.h"
>>>>>>> a6e38444
#include "VectorMath.h"
#include "fsph/src/spherical_harmonics.hpp"

/*! \file LocalDescriptors.h
  \brief Computes local descriptors.
*/

namespace freud { namespace environment {

enum LocalDescriptorOrientation
{
    LocalNeighborhood,
    Global,
    ParticleLocal
};

/*! Compute a set of descriptors (a numerical "fingerprint") of a
 *  particle's local environment.
 */
class LocalDescriptors
{
public:
    //! Constructor
    //!
    //! \param lmax Maximum spherical harmonic l to consider
    //! \param negative_m whether to calculate Ylm for negative m
<<<<<<< HEAD
    LocalDescriptors(unsigned int neighmax, unsigned int lmax, float rmax, bool negative_m);

    //! Get the maximum number of neighbors
    unsigned int getNeighmax() const
    {
        return m_neighmax;
    }
=======
    LocalDescriptors(unsigned int lmax, bool negative_m);
>>>>>>> a6e38444

    //! Get the last number of spherical harmonics computed
    unsigned int getNSphs() const
    {
        return m_nSphs;
    }

    //! Get the maximum spherical harmonic l to calculate for
    unsigned int getLMax() const
    {
        return m_lmax;
    }

    //! Get the number of particles
    unsigned int getNP() const
    {
        return m_Nref;
    }

<<<<<<< HEAD
    //! Compute the nearest neighbors for each particle
    void computeNList(const box::Box& box, const vec3<float>* r_ref, unsigned int Nref, const vec3<float>* r,
                      unsigned int Np);

=======
>>>>>>> a6e38444
    //! Compute the local neighborhood descriptors given some
    //! positions and the number of particles
    void compute(const box::Box& box, const freud::locality::NeighborList* nlist, unsigned int nNeigh,
                 const vec3<float>* r_ref, unsigned int Nref, const vec3<float>* r, unsigned int Np,
                 const quat<float>* q_ref, LocalDescriptorOrientation orientation);

    //! Get a reference to the last computed spherical harmonic array
    std::shared_ptr<std::complex<float>> getSph()
    {
        return m_sphArray;
    }

    unsigned int getSphWidth() const
    {
        return fsph::sphCount(m_lmax) + (m_lmax > 0 && m_negative_m ? fsph::sphCount(m_lmax - 1) : 0);
    }

private:
<<<<<<< HEAD
    unsigned int m_neighmax;         //!< Maximum number of neighbors to calculate
    unsigned int m_lmax;             //!< Maximum spherical harmonic l to calculate
    bool m_negative_m;               //!< true if we should compute Ylm for negative m
    locality::NearestNeighbors m_nn; //!< NearestNeighbors to find neighbors with
    unsigned int m_Nref;             //!< Last number of points computed
    unsigned int m_nSphs;            //!< Last number of bond spherical harmonics computed
=======
    unsigned int m_lmax;              //!< Maximum spherical harmonic l to calculate
    bool m_negative_m;                //!< true if we should compute Ylm for negative m
    unsigned int m_Nref;              //!< Last number of points computed
    unsigned int m_nSphs;             //!< Last number of bond spherical harmonics computed
>>>>>>> a6e38444

    //! Spherical harmonics for each neighbor
    std::shared_ptr<std::complex<float>> m_sphArray;
};

}; }; // end namespace freud::environment

#endif // LOCAL_DESCRIPTORS_H<|MERGE_RESOLUTION|>--- conflicted
+++ resolved
@@ -7,11 +7,7 @@
 #include <memory>
 
 #include "Box.h"
-<<<<<<< HEAD
-#include "NearestNeighbors.h"
-=======
 #include "NeighborList.h"
->>>>>>> a6e38444
 #include "VectorMath.h"
 #include "fsph/src/spherical_harmonics.hpp"
 
@@ -38,17 +34,7 @@
     //!
     //! \param lmax Maximum spherical harmonic l to consider
     //! \param negative_m whether to calculate Ylm for negative m
-<<<<<<< HEAD
-    LocalDescriptors(unsigned int neighmax, unsigned int lmax, float rmax, bool negative_m);
-
-    //! Get the maximum number of neighbors
-    unsigned int getNeighmax() const
-    {
-        return m_neighmax;
-    }
-=======
     LocalDescriptors(unsigned int lmax, bool negative_m);
->>>>>>> a6e38444
 
     //! Get the last number of spherical harmonics computed
     unsigned int getNSphs() const
@@ -68,13 +54,6 @@
         return m_Nref;
     }
 
-<<<<<<< HEAD
-    //! Compute the nearest neighbors for each particle
-    void computeNList(const box::Box& box, const vec3<float>* r_ref, unsigned int Nref, const vec3<float>* r,
-                      unsigned int Np);
-
-=======
->>>>>>> a6e38444
     //! Compute the local neighborhood descriptors given some
     //! positions and the number of particles
     void compute(const box::Box& box, const freud::locality::NeighborList* nlist, unsigned int nNeigh,
@@ -93,19 +72,10 @@
     }
 
 private:
-<<<<<<< HEAD
-    unsigned int m_neighmax;         //!< Maximum number of neighbors to calculate
-    unsigned int m_lmax;             //!< Maximum spherical harmonic l to calculate
-    bool m_negative_m;               //!< true if we should compute Ylm for negative m
-    locality::NearestNeighbors m_nn; //!< NearestNeighbors to find neighbors with
-    unsigned int m_Nref;             //!< Last number of points computed
-    unsigned int m_nSphs;            //!< Last number of bond spherical harmonics computed
-=======
     unsigned int m_lmax;              //!< Maximum spherical harmonic l to calculate
     bool m_negative_m;                //!< true if we should compute Ylm for negative m
     unsigned int m_Nref;              //!< Last number of points computed
     unsigned int m_nSphs;             //!< Last number of bond spherical harmonics computed
->>>>>>> a6e38444
 
     //! Spherical harmonics for each neighbor
     std::shared_ptr<std::complex<float>> m_sphArray;
