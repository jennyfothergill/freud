#ifndef _MATCH_ENV_H__
#define _MATCH_ENV_H__

#include <memory>
#include <boost/bimap.hpp>

#include "HOOMDMath.h"
#include "VectorMath.h"

#include <vector>
#include <set>

#include "Cluster.h"
#include "NearestNeighbors.h"
<<<<<<< HEAD
#include "brute_force.h"
#include "trajectory.h"

=======

#include "box.h"
>>>>>>> 29ac9f73
#include <stdexcept>
#include <complex>
#include <map>
#include <algorithm>
#include <iostream>


namespace freud { namespace order {
//! Clusters particles according to whether their local environments match or not, according to various shape matching metrics

//! My environment data structure
struct Environment
    {
    //! Constructor.
    Environment() : vecs(0), vec_ind(0)
        {
        env_ind = 0;
        num_vecs = 0;
        ghost = false;
        proper_rot = rotmat3<float>(); // the default construction is the identity matrix
        }
    //! Add a vector to define the local environment
    void addVec(vec3<float> vec)
        {
        vecs.push_back(vec);
        vec_ind.push_back(num_vecs);
        num_vecs++;
        }

    unsigned int env_ind;                   //!< The index of the environment
    std::vector<vec3<float> > vecs;         //!< The vectors that define the environment
    bool ghost;                             //!< Is this environment a ghost? Do we ignore it when we compute actual physical quantities associated with all environments?
    unsigned int num_vecs;                  //!< The number of vectors defining the environment currently
    std::vector<unsigned int> vec_ind;      //!< The order that the vectors must be in to define the environment
    rotmat3<float> proper_rot;              //!< The rotation that defines the proper orientation of the environment
    };

//! General disjoint set class, taken mostly from Cluster.h
class EnvDisjointSet
    {
    public:
        //! Constructor
        EnvDisjointSet(unsigned int Np);
        //! Merge two sets
        void merge(const unsigned int a, const unsigned int b, boost::bimap<unsigned int, unsigned int> vec_map, rotmat3<float> rotation);
        //! Find the set with a given element
        unsigned int find(const unsigned int c);
        //! Return ALL nodes in the tree that correspond to the head index m
        std::vector<unsigned int> findSet(const unsigned int m);
        //! Get the vectors corresponding to environment head index m. Vectors are averaged over all members of the environment cluster.
        std::shared_ptr<vec3<float> > getAvgEnv(const unsigned int m);
        //! Get the vectors corresponding to index m in the dj set
        std::vector<vec3<float> > getIndividualEnv(const unsigned int m);

        std::vector<Environment> s;         //!< The disjoint set data
        std::vector<unsigned int> rank;     //!< The rank of each tree in the set
        unsigned int m_max_num_neigh;       //!< The maximum number of neighbors in any environment in the set
    };

class MatchEnv
    {
    public:
        //! Constructor
        /**Constructor for Match-Environment analysis class.  After creation, call cluster to agnostically calculate clusters grouped by matching environment,
        or matchMotif to match all particle environments against an input motif.  Use accessor functions to retrieve data.
        @param rmax Cutoff radius for cell list and clustering algorithm.  Values near first minimum of the rdf are recommended.
        @param k Number of nearest neighbors taken to define the local environment of any given particle.
        **/
        MatchEnv(const box::Box& box, float rmax, unsigned int k=12);

        //! Destructor
        ~MatchEnv();

        //! Construct and return a local environment surrounding the particle indexed by i. Set the environment index to env_ind.
        //! if hard_r is true, add all particles that fall within the threshold of m_rmaxsq to the environment
        Environment buildEnv(const vec3<float> *points, unsigned int i, unsigned int env_ind, bool hard_r);

        //! Determine clusters of particles with matching environments
        //! The threshold is a unitless number, which we multiply by the length scale of the MatchEnv instance, rmax.
        //! This quantity is the maximum squared magnitude of the vector difference between two vectors, below which you call them matching.
        //! Note that ONLY values of (threshold < 2) make any sense, since 2*rmax is the absolute maximum difference between any two environment vectors.
        //! If hard_r is true, add all particles that fall within the threshold of m_rmaxsq to the environment
        //! The bool registration controls whether we first use brute force registration to orient the second set of vectors such that it minimizes the RMSD between the two sets
        //! If global is true, do an exhaustive search wherein you compare the environments of every single pair of particles in the simulation. If global is false, only compare the environments of neighboring particles.
        void cluster(const vec3<float> *points, unsigned int Np, float threshold, bool hard_r=false, bool registration=false, bool global=false);

        //! Determine whether particles match a given input motif, characterized by refPoints (of which there are numRef)
        //! The threshold is a unitless number, which we multiply by the length scale of the MatchEnv instance, rmax.
        //! This quantity is the maximum squared magnitude of the vector difference between two vectors, below which you call them matching.
        //! Note that ONLY values of (threshold < 2) make any sense, since 2*rmax is the absolute maximum difference between any two environment vectors.
        //! The bool registration controls whether we first use brute force registration to orient the second set of vectors such that it minimizes the RMSD between the two sets
        void matchMotif(const vec3<float> *points, unsigned int Np, const vec3<float> *refPoints, unsigned int numRef, float threshold, bool registration=false);

        //! Rotate (if registration=True) and permute the environments of all particles to minimize their RMSD wrt a given input motif, characterized by refPoints (of which there are numRef).
        //! Returns a vector of minimal RMSD values, one value per particle.
        //! NOTE that this does not guarantee an absolutely minimal RMSD. It doesn't figure out the optimal permutation
        //! of BOTH sets of vectors to minimize the RMSD. Rather, it just figures out the optimal permutation of the second set, the vector set used in the argument below.
        //! To fully solve this, we need to use the Hungarian algorithm or some other way of solving the so-called assignment problem.
        std::vector<float> minRMSDMotif(const vec3<float> *points, unsigned int Np, const vec3<float> *refPoints, unsigned int numRef, bool registration=false);

        //! Renumber the clusters in the disjoint set dj from zero to num_clusters-1
        void populateEnv(EnvDisjointSet dj, bool reLabel=true);

        //! Is the (PROPERLY REGISTERED) environment e1 similar to the (PROPERLY REGISTERED) environment e2?
        //! If so, return a std::pair of the rotation matrix that takes the vectors of e2 to the vectors of e1 AND the mapping between the properly indexed vectors of the environments that will make them correspond to each other.
        //! If not, return a std::pair of the identity matrix AND an empty map.
        //! The threshold is a unitless number, which we multiply by the length scale of the MatchEnv instance, rmax.
        //! This quantity is the maximum squared magnitude of the vector difference between two vectors, below which you call them matching.
        //! The bool registration controls whether we first use brute force registration to orient the second set of vectors such that it minimizes the RMSD between the two sets
        std::pair<rotmat3<float>, boost::bimap<unsigned int, unsigned int> > isSimilar(Environment& e1, Environment& e2, float threshold_sq, bool registration);

        //! Overload: is the set of vectors refPoints1 similar to the set of vectors refPoints2?
        //! Construct the environments accordingly, and utilize isSimilar() as above.
        //! Return a std map for ease of use.
        //! The bool registration controls whether we first use brute force registration to orient the second set of vectors such that it minimizes the RMSD between the two sets.
        //! If registration=True, then refPoints2 is CHANGED by this function.
        std::map<unsigned int, unsigned int> isSimilar(const vec3<float> *refPoints1, vec3<float> *refPoints2, unsigned int numRef, float threshold_sq, bool registration);

        // Get the somewhat-optimal RMSD between the (PROPERLY REGISTERED) environment e1 and the (PROPERLY REGISTERED) environment e2.
        // Return a std::pair of the rotation matrix that takes the vectors of e2 to the vectors of e1 AND the mapping between the properly indexed vectors of the environments that gives this RMSD.
        // Populate the associated minimum RMSD.
        // The bool registration controls whether we first use brute force registration to orient the second set of vectors such that it minimizes the RMSD between the two sets.
        // NOTE that this does not guarantee an absolutely minimal RMSD. It doesn't figure out the optimal permutation
        // of BOTH sets of vectors to minimize the RMSD. Rather, it just figures out the optimal permutation of the second set, the vector set used in the argument below.
        // To fully solve this, we need to use the Hungarian algorithm or some other way of solving the so-called assignment problem.
        std::pair<rotmat3<float>, boost::bimap<unsigned int, unsigned int> > minimizeRMSD(Environment& e1, Environment& e2, float& min_rmsd, bool registration);

        // Overload: Get the somewhat-optimal RMSD between the set of vectors refPoints1 and the set of vectors refPoints2.
        // Construct the environments accordingly, and utilize minimizeRMSD() as above.
        // Arguments are pointers to interface directly with python.
        // Return a std::map (for ease of use) with the mapping between vectors refPoints1 and refPoints2 that gives this RMSD.
        // Populate the associated minimum RMSD.
        // The bool registration controls whether we first use brute force registration to orient the second set of vectors such that it minimizes the RMSD between the two sets.
        // NOTE that this does not guarantee an absolutely minimal RMSD. It doesn't figure out the optimal permutation
        // of BOTH sets of vectors to minimize the RMSD. Rather, it just figures out the optimal permutation of the second set, the vector set used in the argument below.
        // To fully solve this, we need to use the Hungarian algorithm or some other way of solving the so-called assignment problem.
        std::map<unsigned int, unsigned int> minimizeRMSD(const vec3<float> *refPoints1, vec3<float> *refPoints2, unsigned int numRef, float& min_rmsd, bool registration);

        //! Get a reference to the particles, indexed into clusters according to their matching local environments
        std::shared_ptr<unsigned int> getClusters()
            {
            return m_env_index;
            }

        //! Reset the simulation box
        void setBox(const box::Box newbox)
            {
            m_box = newbox;
            delete m_nn;
            delete m_lc;
            m_nn = new locality::NearestNeighbors(m_rmax, m_k);
            m_lc = new locality::LinkCell(m_box, m_rmax);
            }

        //! Returns the set of vectors defining the environment indexed by i (indices culled from m_env_index)
        std::shared_ptr< vec3<float> > getEnvironment(unsigned int i)
            {
            std::map<unsigned int, std::shared_ptr<vec3<float> > >::iterator it = m_env.find(i);
            std::shared_ptr<vec3<float> > vecs = it->second;
            return vecs;
            }

        //! Returns the entire m_Np by m_k by 3 matrix of all environments for all particles
        std::shared_ptr<vec3<float> > getTotEnvironment()
            {
            return m_tot_env;
            }

        unsigned int getNP()
            {
            return m_Np;
            }

        unsigned int getNumClusters()
            {
            return m_num_clusters;
            }
        unsigned int getNumNeighbors()
            {
            return m_k;
            }
        unsigned int getMaxNumNeighbors()
            {
            return m_maxk;
            }

    private:
        box::Box m_box;              //!< Simulation box
        float m_rmax;                       //!< Maximum cutoff radius at which to determine local environment
        float m_rmaxsq;                     //!< Square of m_rmax
        float m_k;                          //!< Number of nearest neighbors used to determine which environments are compared during local environment clustering. If hard_r=false, this is also the number of neighbors in each local environment.
        unsigned int m_maxk;                //!< Maximum number of neighbors in any particle's local environment. If hard_r=false, m_maxk = m_k.
        locality::NearestNeighbors *m_nn;   //!< NearestNeighbors to bin particles for the computation of local environments
        locality::LinkCell *m_lc;           //!< LinkCell to bin particles for the computation
        unsigned int m_Np;                  //!< Last number of points computed
        unsigned int m_num_clusters;        //!< Last number of local environments computed

<<<<<<< HEAD
        boost::shared_array<unsigned int> m_env_index;                          //!< Cluster index determined for each particle
        std::map<unsigned int, boost::shared_array<vec3<float> > > m_env;       //!< Dictionary of (cluster id, vectors) pairs
        boost::shared_array<vec3<float> > m_tot_env;                            //!< m_NP by m_maxk by 3 matrix of all environments for all particles
=======
        std::shared_ptr<unsigned int> m_env_index;                          //!< Cluster index determined for each particle
        std::map<unsigned int, std::shared_ptr<vec3<float> > > m_env;       //!< Dictionary of (cluster id, vectors) pairs
        std::shared_ptr<vec3<float> > m_tot_env;              //!< m_NP by m_k by 3 matrix of all environments for all particles
>>>>>>> 29ac9f73
    };

}; }; // end namespace freud::match_env

#endif // _MATCH_ENV_H__<|MERGE_RESOLUTION|>--- conflicted
+++ resolved
@@ -12,14 +12,9 @@
 
 #include "Cluster.h"
 #include "NearestNeighbors.h"
-<<<<<<< HEAD
 #include "brute_force.h"
-#include "trajectory.h"
-
-=======
-
 #include "box.h"
->>>>>>> 29ac9f73
+
 #include <stdexcept>
 #include <complex>
 #include <map>
@@ -217,15 +212,9 @@
         unsigned int m_Np;                  //!< Last number of points computed
         unsigned int m_num_clusters;        //!< Last number of local environments computed
 
-<<<<<<< HEAD
-        boost::shared_array<unsigned int> m_env_index;                          //!< Cluster index determined for each particle
-        std::map<unsigned int, boost::shared_array<vec3<float> > > m_env;       //!< Dictionary of (cluster id, vectors) pairs
-        boost::shared_array<vec3<float> > m_tot_env;                            //!< m_NP by m_maxk by 3 matrix of all environments for all particles
-=======
-        std::shared_ptr<unsigned int> m_env_index;                          //!< Cluster index determined for each particle
-        std::map<unsigned int, std::shared_ptr<vec3<float> > > m_env;       //!< Dictionary of (cluster id, vectors) pairs
-        std::shared_ptr<vec3<float> > m_tot_env;              //!< m_NP by m_k by 3 matrix of all environments for all particles
->>>>>>> 29ac9f73
+        std::shared_ptr<unsigned int> m_env_index;                              //!< Cluster index determined for each particle
+        std::map<unsigned int, std::shared_ptr<vec3<float> > > m_env;           //!< Dictionary of (cluster id, vectors) pairs
+        std::shared_ptr<vec3<float> > m_tot_env;                                //!< m_NP by m_maxk by 3 matrix of all environments for all particles
     };
 
 }; }; // end namespace freud::match_env
