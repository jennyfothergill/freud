--- conflicted
+++ resolved
@@ -130,22 +130,10 @@
                              const freud::locality::NeighborQuery* points,
                              freud::locality::QueryArgs qargs)
 {
-<<<<<<< HEAD
     const float normalizationfactor = 4 * M_PI / (2 * m_l + 1);
-=======
-    nlist->validate(m_Np, m_Np);
     // For consistency, this reset is done here regardless of whether the array
     // is populated in baseCompute or computeAve.
     m_Qlm_local.reset();
-
-    parallel_for(tbb::blocked_range<size_t>(0, m_Np), [=](const blocked_range<size_t>& r) {
-        const float normalizationfactor = 4 * M_PI / (2 * m_l + 1);
-        const size_t* neighbor_list(nlist->getNeighbors());
-
-        // Initialize thread-local m_Qlm and compute it in this function, if we
-        // won't average over neighbors later.
->>>>>>> b1e40ff4
-
     freud::locality::loopOverNeighborsIterator(points, points->getRefPoints(), m_Np, qargs, nlist,
         [=](size_t i, std::shared_ptr<freud::locality::NeighborIterator::PerPointIterator> ppiter)
         {
@@ -153,15 +141,7 @@
             const vec3<float> ref((*points)[i]);
             for(freud::locality::NeighborBond nb = ppiter->next(); !ppiter->end(); nb = ppiter->next())
             {
-<<<<<<< HEAD
                 const vec3<float> delta = points->getBox().wrap((*points)[nb.ref_id] - ref);
-=======
-                const unsigned int j(neighbor_list[2 * bond + 1]);
-
-                const vec3<float> delta = box.wrap(points[j] - ref);
-                const float rsq = dot(delta, delta);
->>>>>>> b1e40ff4
-
                 // phi is usually in range 0..2Pi, but
                 // it only appears in Ylm as exp(im\phi),
                 // so range -Pi..Pi will give same results.
@@ -206,7 +186,6 @@
 void Steinhardt::computeAve(const freud::locality::NeighborList* nlist,
                                   const freud::locality::NeighborQuery* points, freud::locality::QueryArgs qargs)
 {
-<<<<<<< HEAD
     std::shared_ptr<freud::locality::NeighborIterator> niter = 
         freud::locality::getNeighborIterator(points, points->getRefPoints(), m_Np, qargs, nlist);
     const float normalizationfactor = 4 * M_PI / (2 * m_l + 1);
@@ -228,38 +207,7 @@
                             m_QlmiAve.get()[(2 * m_l + 1) * i + k] += m_Qlmi.get()[(2 * m_l + 1) * nb2.ref_id + k];
                         }
                         neighborcount++;
-=======
-    const size_t* neighbor_list(nlist->getNeighbors());
-
-    const float normalizationfactor = 4 * M_PI / (2 * m_l + 1);
-
-    parallel_for(tbb::blocked_range<size_t>(0, m_Np), [=](const blocked_range<size_t>& r) {
-        // Initialize thread-local m_Qlm and compute it averaging over
-        // neighbors, reduced over particles
-
-        size_t bond(nlist->find_first_index(r.begin()));
-        // for each reference point
-        for (unsigned int i = r.begin(); i != r.end(); i++)
-        {
-            unsigned int neighborcount(1);
-
-            for (; bond < nlist->getNumBonds() && neighbor_list[2 * bond] == i; ++bond)
-            {
-                const unsigned int n(neighbor_list[2 * bond + 1]);
-
-                size_t neighborhood_bond(nlist->find_first_index(n));
-                for (; neighborhood_bond < nlist->getNumBonds() && neighbor_list[2 * neighborhood_bond] == n;
-                     ++neighborhood_bond)
-                {
-                    const unsigned int j(neighbor_list[2 * neighborhood_bond + 1]);
-
-                    for (unsigned int k = 0; k < (2 * m_l + 1); ++k)
-                    {
-                        // Adding all the Qlm of the neighbors
-                        m_QlmiAve.get()[(2 * m_l + 1) * i + k] += m_Qlmi.get()[(2 * m_l + 1) * j + k];
->>>>>>> b1e40ff4
                     }
-                    neighborcount++;
                 } // End loop over particle neighbor's bonds
             }     // End loop over particle's bonds
 
