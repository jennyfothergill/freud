// Copyright (c) 2010-2019 The Regents of the University of Michigan
// This file is from the freud project, released under the BSD 3-Clause License.

#include "Steinhardt.h"
#include "NeighborComputeFunctional.h"

using namespace std;
using namespace tbb;

/*! \file Steinhardt.cc
    \brief Computes variants of Steinhardt order parameters.
*/

namespace freud { namespace order {

// Calculating Ylm using fsph module
void Steinhardt::computeYlm(const float theta, const float phi, std::vector<std::complex<float>>& Ylm)
{
    if (Ylm.size() != 2 * m_l + 1)
    {
        Ylm.resize(2 * m_l + 1);
    }

    fsph::PointSPHEvaluator<float> sph_eval(m_l);

    unsigned int j(0);
    sph_eval.compute(theta, phi);

    if (m_Wl)
    {
        for (typename fsph::PointSPHEvaluator<float>::iterator iter(sph_eval.begin_l(m_l, 0, false));
             iter != sph_eval.end(); ++iter)
        {
            Ylm[(j + m_l) % (2 * m_l + 1)] = *iter;
            ++j;
        }
        for (unsigned int i = 1; i <= m_l; i++)
        {
            Ylm[-i + m_l] = Ylm[i + m_l];
        }
    }
    else
    {
        for (typename fsph::PointSPHEvaluator<float>::iterator iter(sph_eval.begin_l(m_l, 0, true));
             iter != sph_eval.end(); ++iter)
        {
            Ylm[j] = *iter;
            ++j;
        }
    }
}

template<typename T> std::shared_ptr<T> Steinhardt::makeArray(size_t size)
{
    return std::shared_ptr<T>(new T[size], std::default_delete<T[]>());
}

void Steinhardt::reallocateArrays(unsigned int Np)
{
    // Allocate new memory when required
    if (Np != m_Np)
    {
        m_Np = Np;
        m_Qlmi = makeArray<complex<float>>((2 * m_l + 1) * Np);
        m_Qli = makeArray<float>(Np);
        m_Qlm = makeArray<complex<float>>(2 * m_l + 1);

        if (m_average)
        {
            m_QlmiAve = makeArray<complex<float>>((2 * m_l + 1) * Np);
            m_QliAve = makeArray<float>(Np);
        }

        if (m_Wl)
        {
            m_WliOrder = makeArray<complex<float>>(Np);
        }
    }
    // Set arrays to zero
    memset((void*) m_Qlmi.get(), 0, sizeof(complex<float>) * (2 * m_l + 1) * m_Np);
    memset((void*) m_Qli.get(), 0, sizeof(float) * m_Np);
    memset((void*) m_Qlm.get(), 0, sizeof(complex<float>) * (2 * m_l + 1));
    if (m_average)
    {
        memset((void*) m_QlmiAve.get(), 0, sizeof(complex<float>) * (2 * m_l + 1) * m_Np);
        memset((void*) m_QliAve.get(), 0, sizeof(float) * m_Np);
    }
    if (m_Wl)
    {
        memset((void*) m_WliOrder.get(), 0, sizeof(complex<float>) * m_Np);
    }
}

void Steinhardt::compute(const freud::locality::NeighborList* nlist,
                                  const freud::locality::NeighborQuery* points, freud::locality::QueryArgs qargs)
{
    // Allocate and zero out arrays as necessary
    reallocateArrays(points->getNPoints());

    // Computes the base Qlmi required for each specialized order parameter
    baseCompute(nlist, points, qargs);

    if (m_average)
    {
        computeAve(nlist, points, qargs);
    }

    // Reduce Qlm
    reduce();

    if (m_Wl)
    {
        if (m_average)
        {
            aggregateWl(m_WliOrder, m_QlmiAve);
        }
        else
        {
            aggregateWl(m_WliOrder, m_Qlmi);
        }
        m_NormWl = normalizeWl();
    }
    else
    {
        m_Norm = normalize();
    }
}

void Steinhardt::baseCompute(const freud::locality::NeighborList* nlist,
                             const freud::locality::NeighborQuery* points,
                             freud::locality::QueryArgs qargs)
{
    const float normalizationfactor = 4 * M_PI / (2 * m_l + 1);
<<<<<<< HEAD

    freud::locality::loopOverNeighborsIterator(points, points->getPoints(), m_Np, qargs, nlist,
=======
    // For consistency, this reset is done here regardless of whether the array
    // is populated in baseCompute or computeAve.
    m_Qlm_local.reset();
    freud::locality::loopOverNeighborsIterator(points, points->getRefPoints(), m_Np, qargs, nlist,
>>>>>>> 3590589e
        [=](size_t i, std::shared_ptr<freud::locality::NeighborIterator::PerPointIterator> ppiter)
        {
            unsigned int neighborcount(0);
            const vec3<float> ref((*points)[i]);
            for(freud::locality::NeighborBond nb = ppiter->next(); !ppiter->end(); nb = ppiter->next())
            {
                const vec3<float> delta = points->getBox().wrap((*points)[nb.ref_id] - ref);
                // phi is usually in range 0..2Pi, but
                // it only appears in Ylm as exp(im\phi),
                // so range -Pi..Pi will give same results.
                float phi = atan2(delta.y, delta.x);     // -Pi..Pi
                float theta = acos(delta.z / nb.distance); // 0..Pi

                // If the points are directly on top of each other,
                // theta should be zero instead of nan.
                if (nb.distance == float(0))
                {
                    theta = 0;
                }

                std::vector<std::complex<float>> Ylm(2 * m_l + 1);
                this->computeYlm(theta, phi, Ylm); // Fill up Ylm

                for (unsigned int k = 0; k < Ylm.size(); ++k)
                {
                    m_Qlmi.get()[(2 * m_l + 1) * i + k] += Ylm[k];
                }
                neighborcount++;
            } // End loop going over neighbor bonds

            // Normalize!
            for (unsigned int k = 0; k < (2 * m_l + 1); ++k)
            {
                const unsigned int index = (2 * m_l + 1) * i + k;
                m_Qlmi.get()[index] /= neighborcount;
                // Add the norm, which is the (complex) squared magnitude
                m_Qli.get()[i] += norm(m_Qlmi.get()[index]);
                // This array gets populated by computeAve in the averaging case.
                if (!m_average)
                {
                    m_Qlm_local.local()[k] += m_Qlmi.get()[index] / float(m_Np);
                }
            }
            m_Qli.get()[i] *= normalizationfactor;
            m_Qli.get()[i] = sqrt(m_Qli.get()[i]);
        });
}

void Steinhardt::computeAve(const freud::locality::NeighborList* nlist,
                                  const freud::locality::NeighborQuery* points, freud::locality::QueryArgs qargs)
{
<<<<<<< HEAD
    std::shared_ptr<freud::locality::NeighborIterator> niter = 
        freud::locality::getNeighborIterator(points, points->getPoints(), m_Np, qargs, nlist);
=======
    std::shared_ptr<freud::locality::NeighborIterator> niter =
        freud::locality::getNeighborIterator(points, points->getRefPoints(), m_Np, qargs, nlist);
>>>>>>> 3590589e
    const float normalizationfactor = 4 * M_PI / (2 * m_l + 1);

    freud::locality::loopOverNeighborsIterator(points, points->getPoints(), m_Np, qargs, nlist,
        [=](size_t i, std::shared_ptr<freud::locality::NeighborIterator::PerPointIterator> ppiter)
        {
            unsigned int neighborcount(1);
            for(freud::locality::NeighborBond nb1 = ppiter->next(); !ppiter->end(); nb1 = ppiter->next())
            {
                auto ns_neighbors_iter = niter->queryPerPoint(nb1.ref_id);
                for(freud::locality::NeighborBond nb2 = ns_neighbors_iter->next(); !ns_neighbors_iter->end(); nb2 = ns_neighbors_iter->next())
                {
                    if (nb2.distance < m_rmax && nb2.distance > m_rmin)
                    {
                        for (unsigned int k = 0; k < (2 * m_l + 1); ++k)
                        {
                            // Adding all the Qlm of the neighbors
                            m_QlmiAve.get()[(2 * m_l + 1) * i + k] += m_Qlmi.get()[(2 * m_l + 1) * nb2.ref_id + k];
                        }
                        neighborcount++;
                    }
                } // End loop over particle neighbor's bonds
            }     // End loop over particle's bonds

            // Normalize!
            for (unsigned int k = 0; k < (2 * m_l + 1); ++k)
            {
                const unsigned int index = (2 * m_l + 1) * i + k;
                // Adding the Qlm of the particle i itself
                m_QlmiAve.get()[index] += m_Qlmi.get()[index];
                m_QlmiAve.get()[index] /= neighborcount;
                m_Qlm_local.local()[k] += m_QlmiAve.get()[index] / float(m_Np);
                // Add the norm, which is the complex squared magnitude
                m_QliAve.get()[i] += norm(m_QlmiAve.get()[index]);
            }
            m_QliAve.get()[i] *= normalizationfactor;
            m_QliAve.get()[i] = sqrt(m_QliAve.get()[i]);
        });
}

float Steinhardt::normalize()
{
    const float normalizationfactor = 4 * M_PI / (2 * m_l + 1);
    float calc_norm(0);

    for (unsigned int k = 0; k < (2 * m_l + 1); ++k)
    {
        // Add the norm, which is the complex squared magnitude
        calc_norm += norm(m_Qlm.get()[k]);
    }
    return sqrt(calc_norm * normalizationfactor);
}

std::complex<float> Steinhardt::normalizeWl()
{
    // Get Wigner 3j coefficients:
    // j1 from -l to l
    // j2 from max(-l-j1, -l) to min(l-j1, l)
    auto wigner3jvalues = getWigner3j(m_l);
    std::complex<float> norm(0);
    unsigned int counter = 0;
    for (unsigned int u1 = 0; u1 < (2 * m_l + 1); ++u1)
    {
        for (unsigned int u2 = max(0, int(m_l) - int(u1)); u2 < min(3 * m_l + 1 - u1, 2 * m_l + 1); ++u2)
        {
            const unsigned int u3 = 3 * m_l - u1 - u2;
            norm += wigner3jvalues[counter] * m_Qlm.get()[u1] * m_Qlm.get()[u2] * m_Qlm.get()[u3];
            counter++;
        }
    } // Ends loop over Wigner 3j coefficients
    return norm;
}

void Steinhardt::aggregateWl(std::shared_ptr<complex<float>> target, std::shared_ptr<complex<float>> source)
{
    // Get Wigner 3j coefficients:
    // j1 from -l to l
    // j2 from max(-l-j1, -l) to min(l-j1, l)
    auto wigner3jvalues = getWigner3j(m_l);

    for (unsigned int i = 0; i < m_Np; i++)
    {
        unsigned int counter = 0;
        for (unsigned int u1 = 0; u1 < (2 * m_l + 1); ++u1)
        {
            for (unsigned int u2 = max(0, int(m_l) - int(u1)); u2 < min(3 * m_l + 1 - u1, 2 * m_l + 1); ++u2)
            {
                const unsigned int particle_index = (2 * m_l + 1) * i;
                const unsigned int u3 = 3 * m_l - u1 - u2;
                target.get()[i] += wigner3jvalues[counter] * source.get()[particle_index + u1]
                    * source.get()[particle_index + u2] * source.get()[particle_index + u3];
                counter++;
            }
        } // Ends loop over Wigner 3j coefficients
    }     // Ends loop over particles
}

void Steinhardt::reduce()
{
    parallel_for(tbb::blocked_range<size_t>(0, 2 * m_l + 1), [=](const blocked_range<size_t>& r) {
        for (size_t i = r.begin(); i != r.end(); i++)
        {
            for (tbb::enumerable_thread_specific<complex<float>*>::const_iterator Ql_local
                 = m_Qlm_local.begin();
                 Ql_local != m_Qlm_local.end(); Ql_local++)
            {
                m_Qlm.get()[i] += (*Ql_local)[i];
            }
        }
    });
}

}; }; // end namespace freud::order<|MERGE_RESOLUTION|>--- conflicted
+++ resolved
@@ -131,15 +131,10 @@
                              freud::locality::QueryArgs qargs)
 {
     const float normalizationfactor = 4 * M_PI / (2 * m_l + 1);
-<<<<<<< HEAD
-
-    freud::locality::loopOverNeighborsIterator(points, points->getPoints(), m_Np, qargs, nlist,
-=======
     // For consistency, this reset is done here regardless of whether the array
     // is populated in baseCompute or computeAve.
     m_Qlm_local.reset();
-    freud::locality::loopOverNeighborsIterator(points, points->getRefPoints(), m_Np, qargs, nlist,
->>>>>>> 3590589e
+    freud::locality::loopOverNeighborsIterator(points, points->getPoints(), m_Np, qargs, nlist,
         [=](size_t i, std::shared_ptr<freud::locality::NeighborIterator::PerPointIterator> ppiter)
         {
             unsigned int neighborcount(0);
@@ -191,13 +186,8 @@
 void Steinhardt::computeAve(const freud::locality::NeighborList* nlist,
                                   const freud::locality::NeighborQuery* points, freud::locality::QueryArgs qargs)
 {
-<<<<<<< HEAD
-    std::shared_ptr<freud::locality::NeighborIterator> niter = 
+    std::shared_ptr<freud::locality::NeighborIterator> niter =
         freud::locality::getNeighborIterator(points, points->getPoints(), m_Np, qargs, nlist);
-=======
-    std::shared_ptr<freud::locality::NeighborIterator> niter =
-        freud::locality::getNeighborIterator(points, points->getRefPoints(), m_Np, qargs, nlist);
->>>>>>> 3590589e
     const float normalizationfactor = 4 * M_PI / (2 * m_l + 1);
 
     freud::locality::loopOverNeighborsIterator(points, points->getPoints(), m_Np, qargs, nlist,
