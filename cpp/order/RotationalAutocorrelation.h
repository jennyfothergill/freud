--- conflicted
+++ resolved
@@ -9,11 +9,6 @@
 #include <memory>
 #include <tbb/tbb.h>
 
-<<<<<<< HEAD
-#include "HOOMDMath.h"
-#include "Index1D.h"
-=======
->>>>>>> a6e38444
 #include "VectorMath.h"
 
 /*! \file RotationalAutocorrelation.h
