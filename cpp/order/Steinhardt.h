--- conflicted
+++ resolved
@@ -15,11 +15,7 @@
 #include "VectorMath.h"
 #include "fsph/src/spherical_harmonics.hpp"
 #include "ThreadStorage.h"
-<<<<<<< HEAD
-#include "wigner3j.h"
-=======
 #include "Wigner3j.h"
->>>>>>> 8e61fb22
 
 /*! \file Steinhardt.h
     \brief Computes variants of Steinhardt order parameters.
