--- conflicted
+++ resolved
@@ -53,11 +53,7 @@
     m_box = box;
     m_neighbor_list.resize(num_points * m_num_neighbors);
 
-<<<<<<< HEAD
-    typedef std::vector<std::tuple<size_t, size_t, float, float>> BondVector;
-=======
     typedef std::vector<NeighborBond> BondVector;
->>>>>>> 36745662
     typedef std::vector<BondVector> BondVectorVector;
     typedef tbb::enumerable_thread_specific<BondVectorVector> ThreadBondVector;
     ThreadBondVector bond_vectors;
@@ -156,12 +152,7 @@
             const unsigned int k_max = min((unsigned int) neighbors.size(), m_num_neighbors);
             for (unsigned int k = 0; k < k_max; ++k)
             {
-<<<<<<< HEAD
-                // bond_vector.emplace_back(i, neighbors[k].second, 1);
-                bond_vector.emplace_back(i, neighbors[k].second, 1, sqrt(neighbors[k].first));
-=======
-                bond_vector.emplace_back(neighbors[k].second, i, sqrt(neighbors[k].first));
->>>>>>> 36745662
+                bond_vector.emplace_back(i, neighbors[k].second, sqrt(neighbors[k].first));
             }
         }
     });
@@ -194,8 +185,8 @@
                          const BondVector& vec(bond_vector_groups[group]);
                          for (BondVector::const_iterator iter(vec.begin()); iter != vec.end(); ++iter, ++bond)
                          {
-                            neighbor_array[2 * bond] = iter->ref_id;
-                            neighbor_array[2 * bond + 1] = iter->id;
+                            neighbor_array[2 * bond] = iter->id;
+                            neighbor_array[2 * bond + 1] = iter->ref_id;
                             neighbor_weights[bond] = iter->weight;
                             neighbor_distances[bond] = iter->distance;
                          }
