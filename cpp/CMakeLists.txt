######################
# Perform setup to make a target into a functional python module
macro(setup_pymodule target)
set_target_properties(${target} PROPERTIES PREFIX "")
string(TOUPPER ${BOOST_PYTHON_COMPONENT} UPPER_BOOST_PYTHON_COMPONENT )
target_link_libraries(${target} ${Boost_${UPPER_BOOST_PYTHON_COMPONENT}_LIBRARY} ${PYTHON_LIBRARIES} ${TBB_LIBRARY})
endmacro(setup_pymodule)
#####################

######################
# Compile a list of ispc files
# this is loosly based on FindCUDA.cmake
macro(compile_ispc generated_files)
# reset the output variable
set(_compile_ispc_generated_files "")

# Iterate over the macro arguments and create custom
# commands for all the .ispc files.
foreach(file ${ARGN})
    get_filename_component( basename ${file} NAME )
    set(generated_file_path ${CMAKE_CURRENT_BINARY_DIR})
    set(generated_file_basename "${basename}")
    set(generated_obj_file "${generated_file_path}/${generated_file_basename}.o")
    set(generated_header_file "${generated_file_path}/${generated_file_basename}.h")

    # Don't add CMAKE_CURRENT_SOURCE_DIR if the path is already an absolute path.
    get_filename_component(file_path "${file}" PATH)
    if(IS_ABSOLUTE "${file_path}")
        set(source_file "${file}")
    else()
        set(source_file "${CMAKE_CURRENT_SOURCE_DIR}/${file}")
    endif()

    add_custom_command(OUTPUT ${generated_obj_file} ${generated_header_file}
                       IMPLICIT_DEPENDS CXX
                       DEPENDS ${source_file}
                       COMMAND ${ISPC_EXECUTABLE} ${source_file} -o ${generated_obj_file} -h ${generated_header_file}
                      )

    set_source_files_properties(${generated_obj_file} PROPERTIES GENERATED TRUE)
    list(APPEND _compile_ispc_generated_files ${generated_obj_file})
endforeach()

# return the result
set(${generated_files} ${_compile_ispc_generated_files})
endmacro(compile_ispc)

include_directories(${CMAKE_CURRENT_SOURCE_DIR}
                    ${CMAKE_CURRENT_SOURCE_DIR}/trajectory
                    ${CMAKE_CURRENT_SOURCE_DIR}/util
                    ${CMAKE_CURRENT_SOURCE_DIR}/locality
                    ${CMAKE_CURRENT_SOURCE_DIR}/cluster
                    ${CMAKE_CURRENT_SOURCE_DIR}/density
                    ${CMAKE_CURRENT_SOURCE_DIR}/voronoi
                    ${CMAKE_CURRENT_SOURCE_DIR}/kspace
                    ${CMAKE_CURRENT_SOURCE_DIR}/lindemann
                    ${CMAKE_CURRENT_SOURCE_DIR}/order
                    ${CMAKE_CURRENT_SOURCE_DIR}/interface
<<<<<<< HEAD
                    ${CMAKE_CURRENT_SOURCE_DIR}/sphericalharmonicorderparameters
=======
                    ${CMAKE_CURRENT_SOURCE_DIR}/localql
                    ${CMAKE_CURRENT_SOURCE_DIR}/pairing
>>>>>>> 46f27276
                    ${CMAKE_CURRENT_SOURCE_DIR}/viz
                    ${CMAKE_CURRENT_SOURCE_DIR}/parallel
                    ${CMAKE_CURRENT_BINARY_DIR}
                    )

set(SOURCES trajectory/trajectory.cc
            trajectory/trajectory.h
            trajectory/DCDLoader.cc
            trajectory/DCDLoader.h
            locality/LinkCell.cc
            locality/LinkCell.h
            density/RDF.cc
            density/RDF.h
            density/GaussianDensity.cc
            density/GaussianDensity.h
            density/LocalDensity.h
            density/LocalDensity.cc
            voronoi/VoronoiBuffer.h
            voronoi/VoronoiBuffer.cc
            kspace/kspace.h
            kspace/kspace.cc
            lindemann/lindemann.h
            lindemann/lindemann.cc
            cluster/Cluster.h
            cluster/Cluster.cc
            cluster/ClusterProperties.h
            cluster/ClusterProperties.cc
            order/HexOrderParameter.h
            order/HexOrderParameter.cc
            util/Index1D.h
            util/HOOMDMath.h
            molfile/dcdplugin.cc
            molfile/vmdplugin.h
            molfile/endianswap.h
            molfile/fastio.h
            molfile/largefiles.h
            molfile/molfile_plugins.h
            molfile/molfile_plugin.h
            interface/InterfaceMeasure.cc
            interface/InterfaceMeasure.h
<<<<<<< HEAD
=======
            localql/LocalQl.cc
            localql/LocalQl.h
            pairing/pairing.cc
            pairing/pairing.h
            localql/LocalQl.h
>>>>>>> 46f27276
            interface/InterfaceMeasure.h
            sphericalharmonicorderparameters/LocalQl.h
            sphericalharmonicorderparameters/LocalQl.cc
            sphericalharmonicorderparameters/LocalWl.h
            sphericalharmonicorderparameters/LocalWl.cc
            sphericalharmonicorderparameters/SolLiq.h
            sphericalharmonicorderparameters/SolLiq.cc
            viz/colormap.h
            viz/colormap.cc
            viz/colorutil.h
            viz/colorutil.cc
            viz/triangles.h
            viz/triangles.cc
            viz/split.h
            viz/split.cc
            parallel/tbb_config.h
            parallel/tbb_config.cc
            )
set_source_files_properties(${SOURCES} PROPERTIES COMPILE_DEFINITIONS NO_IMPORT_ARRAY)

compile_ispc(ispc_generated_files viz/colorutil.ispc)

add_library(_freud MODULE ${ispc_generated_files} ${SOURCES} util/num_util.cc util/num_util.h module.cc)
setup_pymodule(_freud)

if (PYTHON_SITEDIR)
    set(_sitedir ${PYTHON_SITEDIR})
else()
    set(_sitedir lib/python)
endif()

INSTALL(TARGETS _freud
  LIBRARY DESTINATION ${_sitedir}
  )<|MERGE_RESOLUTION|>--- conflicted
+++ resolved
@@ -56,12 +56,9 @@
                     ${CMAKE_CURRENT_SOURCE_DIR}/lindemann
                     ${CMAKE_CURRENT_SOURCE_DIR}/order
                     ${CMAKE_CURRENT_SOURCE_DIR}/interface
-<<<<<<< HEAD
                     ${CMAKE_CURRENT_SOURCE_DIR}/sphericalharmonicorderparameters
-=======
                     ${CMAKE_CURRENT_SOURCE_DIR}/localql
                     ${CMAKE_CURRENT_SOURCE_DIR}/pairing
->>>>>>> 46f27276
                     ${CMAKE_CURRENT_SOURCE_DIR}/viz
                     ${CMAKE_CURRENT_SOURCE_DIR}/parallel
                     ${CMAKE_CURRENT_BINARY_DIR}
@@ -102,14 +99,11 @@
             molfile/molfile_plugin.h
             interface/InterfaceMeasure.cc
             interface/InterfaceMeasure.h
-<<<<<<< HEAD
-=======
             localql/LocalQl.cc
             localql/LocalQl.h
             pairing/pairing.cc
             pairing/pairing.h
             localql/LocalQl.h
->>>>>>> 46f27276
             interface/InterfaceMeasure.h
             sphericalharmonicorderparameters/LocalQl.h
             sphericalharmonicorderparameters/LocalQl.cc
