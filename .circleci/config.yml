--- conflicted
+++ resolved
@@ -87,20 +87,14 @@
     run:
       name: Run all static checks
       command: |
-<<<<<<< HEAD
-        # Modifying path in previous steps doesn't seem to hold, so specifying
-        # the full path explicitly here seems cleaner.
-        "`python${PYVER} -m site --user-base`/bin/pre-commit" run --all-files
-        # We need to generate the compile_commands.json database, which
-        # apparently requires the build.
-        python${PYVER} setup.py build_ext --inplace -- -DCMAKE_EXPORT_COMPILE_COMMANDS=ON -- -j 4
-        "`python${PYVER} -m site --user-base`/bin/pre-commit" run -c .pre-commit-config-cpp.yaml --all-files
-=======
         # Changes to environment variables (like PATH) don't persist between
         # run steps in CircleCI, so we specify the full path to pre-commit
         # explicitly here.
         python${PYVER} -m pre_commit run --all-files
->>>>>>> f10e4b21
+        # We need to generate the compile_commands.json database, which
+        # requires the build.
+        python${PYVER} setup.py build_ext --inplace -- -DCMAKE_EXPORT_COMPILE_COMMANDS=ON -- -j 4
+        "`python${PYVER} -m site --user-base`/bin/pre-commit" run -c .pre-commit-config-cpp.yaml --all-files
 
   build: &build
     run:
