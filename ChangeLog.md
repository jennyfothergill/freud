# Change Log
The format is based on
[Keep a Changelog](http://keepachangelog.com/en/1.0.0/)
and this project adheres to
[Semantic Versioning](http://semver.org/spec/v2.0.0.html).

<<<<<<< HEAD
## v2.3.0

### Added
* Custom NeighborLists can be created from a set of points using `from_points`.
Distances will automatically be calculated using periodic boundary conditions.
* The Box class has methods `compute_distances` and `compute_all_distances` to calculate distances from arrays of points and query points using periodic boundary conditions.

### Fixed

## v2.2.0
=======
## v2.2.0 - 2020-02-24
>>>>>>> 642b46ca

### Added
* NeighborQuery objects can now create NeighborLists with neighbors sorted by bond distance.
* LocalDescriptors `compute` takes an optional maximum number of neighbors to compute for each particle.

### Fixed
* Corrected calculation of neighbor distances in the Voronoi NeighborList.
* Added finite tolerance to ensure stability of 2D Voronoi NeighborList computations.

## v2.1.0 - 2019-12-19

### Added
* The Box class has methods `center_of_mass` and `center` for periodic-aware center of mass and shifting points to center on the origin.

### Changed
* The make\_random\_box system method no longer overwrites the NumPy global random number generator state.
* The face\_orientations argument of PMFTXYZ has been renamed to equiv\_orientations and must be provided as an Mx4 array, where M is the number of symmetrically equivalent particle orientations.
* Improved documentation about query modes.
* The Voronoi class uses smarter heuristics for its voro++ block sizes, resulting in significant performance gains for large systems.

### Fixed
* The from\_box method correctly passes user provided dimensions to from\_matrix it if is called.
* Correctly recognize Ovito DataCollection objects in from\_system.
* Corrected `ClusterProperties` calculation of centers of mass in specific systems.
* Set z positions to 0 for 2D GSD systems in from\_system.
* PMFTXY and PMFTXYZ index into query orientations using the query point index instead of the point index.

## v2.0.1 - 2019-11-08

### Added
* Rewrote development documentation to match the conventions and logic in version 2.0 of the code.

### Fixed
* Automatic conversion of 2D systems from various data sources.
* Mybinder deployment works with freud v2.0.
* Minor errors in freud-examples have been corrected.

## v2.0.0 - 2019-10-31

### Added
* Ability to specify "system-like" objects that contain a box and set of points for most computes.
* NeighborLists and query arguments are now accepted on equal footing by compute methods that involve neighbor finding via the `neighbors=...` argument.
* Extensive new documentation including tutorial for new users and reference sections on crucial topics.
* Standard method for preprocessing arguments of pair computations.
* New internal ManagedArray object that allows data persistence and improves indexing in C++.
* Internal threaded storage uses the standard ManagedArray object.
* C++ Histogram class to standardize n-dimensional binning and simplify writing new methods.
* Upper bound r\_max option for number of neighbors queries.
* Lower bound r\_min option for all queries.
* Steinhardt now supports l = 0, 1.
* C++ BondHistogramCompute class encapsulates logic of histogram-based methods.
* 2D PMFTs accept quaternions as well as angles for their orientations.
* ClusterProperties computes radius of gyration from the gyration tensor for each cluster.
* `freud.data` module for generating example particle systems.
* Optional normalization for RDF, useful for small systems.
* `plot()` methods for `NeighborQuery` and `Box` objects.
* Added support for reading system data directly from MDAnalysis, garnett, gsd, HOOMD-blue, and OVITO.
* Various validation tests.

### Changed
* All compute objects that perform neighbor computations now use NeighborQuery internally.
* Neighbor-based compute methods now accept NeighborQuery (or "system-like") objects as the first argument.
* All compute objects that perform neighbor computations now loop over NeighborBond objects.
* Renamed (ref\_points, points) to (points, query\_points) to clarify their usage.
* Bond vector directionality is standardized for all computes that use it (always from query\_point to point).
* Standardized naming of various common parameters across freud such as the search distance r\_max.
* Accumulation is now performed with `compute(..., reset=False)`.
* Arrays returned to Python persist even after the compute object is destroyed or resizes its arrays.
* All class attributes are stored in the C++ members and accessed via getters wrapped as Python properties.
* Code in the freud.common has been moved to freud.util.
* NeighborQuery objects require z == 0 for all points if the box is 2D.
* Renamed several Box methods, box.ParticleBuffer is now locality.PeriodicBuffer.
* Cluster now finds connected components of the neighbor graph (the cluster cutoff distance is given through query arguments).
* Refactored and renamed attributes of Cluster and ClusterProperties modules.
* CorrelationFunction of complex inputs performs the necessary conjugation of the values before computing.
* Updated GaussianDensity constructor to accept tuples as width instead of having 2 distinct signatures.
* RDF bin centers are now strictly at the center of bins.
* RDF no longer performs parallel accumulation of cumulative counts (provided no performance gains and was substantially more complex code).
* MatchEnv has been split into separate classes for the different types of computations it is capable of performing, and these classes all use v2.0-style APIs.
* The Voronoi class was rewritten to use voro++ for vastly improved performance and correctness in edge cases.
* Improved Voronoi plotting code.
* Cubatic uses standard library random functions instead of Saru (which has been removed from the repo).
* APIs for several order parameters have been standardized.
* SolidLiquid order parameter has been completely rewritten, fixing several bugs and simplifying its C++ code.
* Steinhardt uses query arguments.
* PMFTXY2D has been renamed to PMFTXY.
* Removed unused orientations from PMFTXYZ and PMFTXY.
* PMFTXY and PMFTXYZ include the phase space volume of coordinates that are implicitly integrated out (one angle in PMFTXY, and three angles in PMFTXYZ).
* Documentation uses automodule instead of autoclass.
* Citations are now included using bibtex and sphinxcontrib-bibtex.

### Fixed
* Removed all neighbor exclusion logic from all classes, depends entirely on locality module now.
* Compute classes requiring 2D systems check the dimensionality of their input boxes.
* LinkCell nearest neighbor queries properly check the largest distance found before proceeding to next shell.
* LocalDensity uses the correct number of points/query points.
* RDF no longer forces the first bin of the PCF and first two bins of the cumulative counts to be 0.
* Steinhardt uses the ThreadStorage class and properly resets memory where needed.

### Removed
* The freud.util module.
* Python 2 is no longer supported. Python 3.5+ is required.
* LinkCell no longer exposes the internals of the cell list data structure.
* Cubatic no longer returns the per-particle tensor or the constant r4 tensor.

## v1.2.2 - 2019-08-15

### Changed
* LocalWl return values are real instead of complex.

### Fixed
* Fixed missing Condon-Shortley phase affecting LocalWl and Steinhardt Wl
  computations. This missing factor of -1 caused results for third-order (Wl)
  Steinhardt order parameters to be incorrect, shown by their lack of
  rotational invariance. This problem was introduced in v0.5.0.
* Reduced various compiler warnings.
* Possible out of bounds LinkCell access.
* RDF plots now use the provided `ax` object.

## v1.2.1 - 2019-07-26

### Changed
* Optimized performance for `RotationalAutocorrelation`.
* Added new tests for cases with two different sets of points.

### Fixed
* Fixed bug resulting in the `LocalQlNear` and `LocalWlNear` class wrongly
  using a hard instead of a soft cut-off, which may have resulted in an
  incorrect number of neighbors. This would cause incorrect results especially
  for systems with an average n-th nearest-neighbor distance smaller than
  `rmax`. This problem was introduced in v0.6.4.
* Fixed duplicate neighbors found by `LinkCell` `NeighborQuery` methods
* Corrected data in `LocalQl`, `LocalWl` documentation example
* Repeated Cubatic Order Parameter computations use the correct number of
  replicates.
* Repeated calls to `LocalQl.computeNorm` properly reset the underlying data.
* Clarified documentation for `LocalBondProjection` and `MSD`

## v1.2.0 - 2019-06-27

### Added
* Added `.plot()` method and IPython/Jupyter PNG representations for many
  classes.
* `AttributeError` is raised when one tries to access an attribute that has not
  yet been computed.
* Added `freud.parallel.getNumThreads()` method.
* New examples for integration with simulation and visualization workflows.

### Changed
* Removed extra C++ includes to speed up builds.
* The C++ style is now based on clang-format.
* Refactored C++ handling of thread-local storage.
* SolLiq order parameter computations are parallelized with TBB.
* Optimized performance of Voronoi.
* Several Box properties are now given as NumPy arrays instead of tuples.
* Box methods handling multiple vectors are parallelized with TBB.
* Eigen is now used for all matrix diagonalizations.

### Fixed
* Calling setNumThreads works correctly even if a parallel compute method has
  already been called.
* Fixed segfault with chained calls to NeighborQuery API.
* Correct `exclude_ii` logic.

### Removed
* Removed outdated `computeNList` function from `LocalDescriptors`.

## v1.1.0 - 2019-05-23

### Added
* New neighbor querying API to enable reuse of query data structures (see NeighborQuery class).
* AABBQuery (AABB tree-based neighbor finding) added to public API.
* Ability to dynamically select query method based on struct of arguments.
* All compute objects have `__repr__` and `__str__` methods defined.
* NeighborLists can be accessed as arrays of particle indices via
  `__getitem__`.
* ParticleBuffer supports different buffer sizes in x, y, z.
* Box makeCoordinates, makeFraction, getImage now support 2D arrays with
  multiple points.

### Changed
* Use constant memoryviews to prevent errors with read-only inputs.
* LocalQl is now parallelized with TBB.
* Optimized performance of RotationalAutocorrelation.
* NematicOrderParameter uses SelfAdjointEigenSolver for improved stability.
* Added build flags for Cython debugging.
* LinkCell computes cell neighbors on-demand and caches the results for
  significant speedup.

### Fixed
* Corrected type of `y_max` argument to PMFTXY2D from int to float.
* Reduce logging verbosity about array conversion.
* Fixed number of threads set upon exiting the NumThreads context manager.
* Corrected quaternion array sizes and added missing defaults in the
  documentation.
* Empty ParticleBuffers return valid array shapes for concatenation.
* Wheels are built against NumPy 1.10 for improved backwards compatibility.

## v1.0.0 - 2019-02-08

### Added
* Freshly updated README and documentation homepage.
* Moved to [GitHub](https://github.com/glotzerlab/freud).
* New msd.MSD class for computing mean-squared displacements.
* New order.RotationalAutocorrelation class.
* Cython memoryviews are now used to convert between C++ and Cython.
* New and improved freud logo.
* Internal-only AABB tree (faster for many large systems, but API is unstable).

### Changed
* Improved module documentation, especially for PMFT.
* Refactored internals of LocalQl and related classes.
* Upgraded ReadTheDocs configuration.

### Fixed
* Improved CubaticOrderParameter handling of unusable seeds.
* Fixed box error in NearestNeighbors.

### Removed
* All long-deprecated methods and classes were removed.
* Bond module removed.

## v0.11.4 - 2018-11-09

### Added
* Builds are now tested on Windows via Appveyor, though officially unsupported.

### Fixed
* Multiple user-reported issues in setup.py were resolved.
* C++ errors are handled more cleanly as Python exceptions.
* Fixed bug in SolLiq box parameters.
* Documentation corrected for NeighborList.
* Various minor compiler errors on Windows were resolved.

## v0.11.3 - 2018-10-18

### Fixed
* Linux wheels are now pushed to the real PyPI server instead of the test
  server.
* macOS deployment pyenv requires patch versions to be specified.

## v0.11.2 - 2018-10-18

### Fixed
* Error in Python versions in macOS automatic deployment.

## v0.11.1 - 2018-10-18

### Added
* PyPI builds automatically deploy for Mac and Linux.

### Changed
* macOS deployment target is now 10.12 instead of 10.9 to ensure TBB
  compatibility.
* Unwrapping positions with images is now vectorized.
* Minor documentation fixes.

### Fixed
* TBB includes were not always detected correctly by setup.py.

## v0.11.0 - 2018-09-27

### Added
* Example notebooks are now shown in the documentation.
* Many unit tests were added.
* New class: `freud.environment.LocalBondProjection`.
* `freud` is now available on the Python Package Index (PyPI) as
  `freud-analysis`.

### Changed
* Documentation was revised for several modules.
* New class `freud.box.ParticleBuffer` was adapted from the previous
  `VoronoiBuffer` to include support for triclinic boxes.
* The `bond` and `pmft` modules verify system dimensionality matches the
  coordinate system used.
* Minor optimization: arrays are reduced across threads only when necessary.

### Fixed
* NumPy arrays of lengths 2, 3, 6 are now correctly ducktyped into boxes.
* Removed internal use of deprecated code.
* C++ code using `uint` has been changed to `unsigned int`, to improve compiler
  compatibility.

### Deprecated
* In `freud.locality.LinkCell`, `computeCellList()` has been replaced by
  `compute()`.

### Removed
* The `kspace` module has been removed.

## v0.10.0 - 2018-08-27

### Added
* Codecov to track test coverage.
* Properties were added to MatchEnv, AngularSeparation, Cubatic/Nematic order
  parameters, Voronoi.

### Changed
* freud uses Cython and setup.py instead of CMake for installation.
* Properties (not get functions) are the official way to access computed
  results.
* Interface module has been improved significantly.
* density.FloatCF, density.ComplexCF, order parameter documentation is
  improved.
* Many compute methods now use points, orientations from ref\_points,
  ref\_orientations if not provided.
* Reset methods have been renamed to `reset`.

### Fixed
* `kspace` module had a missing factor of pi in the volume calculation of
  `FTsphere`.

### Deprecated
* Get functions have been deprecated.
* Setter methods have been deprecated.
* Reduce methods are called internally, so the user-facing methods have been
  deprecated.

### Removed
* GaussianDensity.resetDensity() is called internally.

## v0.9.0 - 2018-07-30

### Added
* Allow specification of rmin for LocalWl (previously was only possible for
  LocalQl).
* New environment module. Contains classes split from the order module.
* Box duck-typing: methods accepting a box argument will convert box-like
  objects into freud.box.Box objects.
* All Python/Cython code is now validated with flake8 during continuous
  integration.

### Changed
* Refactoring of LocalQl and LocalWl Steinhardt order parameters.
* MatchEnv uses BiMap instead of boost::bimap.
* All boost shared\_arrays have been replaced with std::shared\_ptr.
* Replaced boost geometry with standard containers in brute force registration
  code.
* NearestNeighbors automatically uses ref\_points as the points if points are
  not provided.
* Box::unwrap and Box::wrap return the vectors after updating.
* Everything other than true order parameters moved from Order module to
  Environment module.
* Use lambda function in parallel\_for in CorrelationFunction.
* Tests no longer depend on nose. Python's unittest is used instead.
* Vastly improved documentation clarity and correctness across all modules.
* Docstrings are now in Google format. The developer guide offers guidance for
  module authors.

### Fixed
* Fixed LocalDescriptors producing NaN's in some cases.
* Fixed cython passing C++ the default argument force\_resize to
  NeighborList::resize.
* Standardize freud.common.convert\_array error message.

### Removed
* Boost is no longer needed to build or run freud.
* Removed undocumented shapesplit module.
* Removed extra argument from TransOrderParam in C++.

## v0.8.2 - 2018-06-07

### Added
* Allow specification of maximum number of neighbors to use when computing
  LocalDescriptors

### Changed
* Using the default neighbor list with LocalDescriptors requires specifying the
  precompute argument
* Updated and improved tests
* Cleaned AngularSeparation module and documentation

## v0.8.1 - 2018-05-09

### Fixed
* Memory issue in nlist resolved

## v0.8.0 - 2018-04-06

### Added
* Voronoi neighborlist now includes periodic neighbors
* Voronoi neighborlist computes weight according to the facet area in 3D
* Box module exposes `getImage(vec)`
* Voronoi module can compute and return cell volumes/areas

### Changed
* Cluster module supports box argument in compute methods.
* Refactored C++ code to reduce extraneous #includes
* Refactored PMFT code
* Refactored box module to remove unused methods
* Resolved bug in `kspace.AnalyzeSFactor3D`

### Deprecated
* Box module `getCoordinates()` in favor of duplicate `box.makeCoordinates()`

### Removed
* Removed deprecated API for ComplexWRDF and FloatWRDF

## v0.7.0 - 2018-03-02

### Added
* Added nematic order parameter
* Added optional rmin argument to density.RDF
* Added credits file
* Wrote development guide
* Added Python interface for box periodicity

### Changed
* Various bug fixes and code cleaning
* Fixed all compile-time warnings
* Ensured PEP 8 compliance everywhere
* Minimized boost dependence
* Many documentation rewrites
* Wrote development guide
* Made tests deterministic (seeded RNGs)
* Removed deprecated Box API warnings
* Standardized numpy usage

## v0.6.4 - 2018-02-05

* Added a generic neighbor list interface
* Set up CircleCI for continuous integration
* Set up documentation on ReadTheDocs
* Added bumpversion support
* Various bug fixes
* Added python-style properties for accessing data
* Fixed issues with voronoi neighbor list

## v0.6.0

* trajectory module removed
* box constructor API updated
* PMFTXYZ API updated to take in more quaternions for `face_orientations`, or
  have a sensible default value
* NearestNeighbors:
    - over-expanding box fixed
    - strict rmax mode added
    - ability to get wrapped vectors added
    - minor updates to C-API to return full lists from C
* Addition of Bonding modules
* Addition of local environment matching

## v0.5.0

* Replace boost::shared\_array with std::shared\_ptr (C++ 11)
* Moved all tbb template classes to lambda expressions
* Moved trajectory.Box to box.Box
* trajectory is deprecated
* Fixed Bond Order Diagram and allow for global, local, or orientation
  correlation
* Added python-level voronoi calculation
* Fixed issues with compiling on OS X, including against conda python installs
* Added code to compute bonds between particles in various coordinate systems

## v0.4.1
* PMFT: Fixed issue involving binning of angles correctly
* PMFT: Fixed issue in R12 which prevented compute/accumulate from being called
  with non-flattened arrays
* PMFT: Updated xyz api to allow simpler symmetric orientations to be supplied
* PMFT: Updated pmftXY2D api
* PMFT: Histograms are properly normalized, allowing for comparison between
  systems without needing to "zero" the system
* fsph: Added library to calculate spherical harmonics via cython
* Local Descriptors: Uses fsph, updates to API
* Parallel: Added default behavior to setNumThreads and added context manager


## v0.4.0

* Add compiler flags for C++11 features
* Added Saru RNG (specifically for Cubatic Order Parameter, available to all)
* Cubatic Order Parameter
* Rank 4 tensor struct
* Environment Matching/Cluster Environment
* Shape aware fourier transform for structure factor calculation
* Added deprecation warnings; use python -W once to check warnings
* Added Change Log
* Moved all documentation in Sphinx; documentation improvements
* C++ wrapping moved from Boost to Cython
* Itercell only available in python 3.x
* PMFT:
    - XY
    - XYZ with symmetry, API updated
    - R, T1, T2
    - X, Y, T2
* viz removed (is not compatible with cython)

## No change logs prior to v0.4.0<|MERGE_RESOLUTION|>--- conflicted
+++ resolved
@@ -4,8 +4,7 @@
 and this project adheres to
 [Semantic Versioning](http://semver.org/spec/v2.0.0.html).
 
-<<<<<<< HEAD
-## v2.3.0
+## v2.3.0 - 2020-xx-xx
 
 ### Added
 * Custom NeighborLists can be created from a set of points using `from_points`.
@@ -14,10 +13,7 @@
 
 ### Fixed
 
-## v2.2.0
-=======
 ## v2.2.0 - 2020-02-24
->>>>>>> 642b46ca
 
 ### Added
 * NeighborQuery objects can now create NeighborLists with neighbors sorted by bond distance.
