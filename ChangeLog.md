# Change Log
The format is based on
[Keep a Changelog](http://keepachangelog.com/en/1.0.0/)
and this project adheres to
[Semantic Versioning](http://semver.org/spec/v2.0.0.html).

## v2.3.0 - 2020-xx-xx

### Added
* Support for garnett 0.7.
* Custom NeighborLists can be created from a set of points using `from_points`. Distances will be calculated automatically.
* The Box class has methods `compute_distances` and `compute_all_distances` to calculate distances between arrays of points and query points.
* Hexatic can now compute 2D Minkowski Structure Metrics, using `weighted=True` along with a Voronoi NeighborList.

### Changed
* Cython is now a required dependency (not optional). Cythonized `.cpp` files have been removed.

### Fixed
* Histogram bin locations are computed in a more numerically stable way.
* Improved error handling of Cubatic input parameters.
<<<<<<< HEAD
* PMFTs are now properly normalized such that the pair correlation function tends to unity for an ideal gas.
=======
* PMFT's are now properly normalized such that the pair correlation function tends to unity for an ideal ga.
* PMFTXYT uses the correct orientations when points and query\_points differ.
>>>>>>> f23b3277

## v2.2.0 - 2020-02-24

### Added
* NeighborQuery objects can now create NeighborLists with neighbors sorted by bond distance.
* LocalDescriptors `compute` takes an optional maximum number of neighbors to compute for each particle.

### Fixed
* Corrected calculation of neighbor distances in the Voronoi NeighborList.
* Added finite tolerance to ensure stability of 2D Voronoi NeighborList computations.

## v2.1.0 - 2019-12-19

### Added
* The Box class has methods `center_of_mass` and `center` for periodic-aware center of mass and shifting points to center on the origin.

### Changed
* The make\_random\_box system method no longer overwrites the NumPy global random number generator state.
* The face\_orientations argument of PMFTXYZ has been renamed to equiv\_orientations and must be provided as an Mx4 array, where M is the number of symmetrically equivalent particle orientations.
* Improved documentation about query modes.
* The Voronoi class uses smarter heuristics for its voro++ block sizes, resulting in significant performance gains for large systems.

### Fixed
* The from\_box method correctly passes user provided dimensions to from\_matrix it if is called.
* Correctly recognize Ovito DataCollection objects in from\_system.
* Corrected `ClusterProperties` calculation of centers of mass in specific systems.
* Set z positions to 0 for 2D GSD systems in from\_system.
* PMFTXY and PMFTXYZ index into query orientations using the query point index instead of the point index.

## v2.0.1 - 2019-11-08

### Added
* Rewrote development documentation to match the conventions and logic in version 2.0 of the code.

### Fixed
* Automatic conversion of 2D systems from various data sources.
* Mybinder deployment works with freud v2.0.
* Minor errors in freud-examples have been corrected.

## v2.0.0 - 2019-10-31

### Added
* Ability to specify "system-like" objects that contain a box and set of points for most computes.
* NeighborLists and query arguments are now accepted on equal footing by compute methods that involve neighbor finding via the `neighbors=...` argument.
* Extensive new documentation including tutorial for new users and reference sections on crucial topics.
* Standard method for preprocessing arguments of pair computations.
* New internal ManagedArray object that allows data persistence and improves indexing in C++.
* Internal threaded storage uses the standard ManagedArray object.
* C++ Histogram class to standardize n-dimensional binning and simplify writing new methods.
* Upper bound r\_max option for number of neighbors queries.
* Lower bound r\_min option for all queries.
* Steinhardt now supports l = 0, 1.
* C++ BondHistogramCompute class encapsulates logic of histogram-based methods.
* 2D PMFTs accept quaternions as well as angles for their orientations.
* ClusterProperties computes radius of gyration from the gyration tensor for each cluster.
* `freud.data` module for generating example particle systems.
* Optional normalization for RDF, useful for small systems.
* `plot()` methods for `NeighborQuery` and `Box` objects.
* Added support for reading system data directly from MDAnalysis, garnett, gsd, HOOMD-blue, and OVITO.
* Various validation tests.

### Changed
* All compute objects that perform neighbor computations now use NeighborQuery internally.
* Neighbor-based compute methods now accept NeighborQuery (or "system-like") objects as the first argument.
* All compute objects that perform neighbor computations now loop over NeighborBond objects.
* Renamed (ref\_points, points) to (points, query\_points) to clarify their usage.
* Bond vector directionality is standardized for all computes that use it (always from query\_point to point).
* Standardized naming of various common parameters across freud such as the search distance r\_max.
* Accumulation is now performed with `compute(..., reset=False)`.
* Arrays returned to Python persist even after the compute object is destroyed or resizes its arrays.
* All class attributes are stored in the C++ members and accessed via getters wrapped as Python properties.
* Code in the freud.common has been moved to freud.util.
* NeighborQuery objects require z == 0 for all points if the box is 2D.
* Renamed several Box methods, box.ParticleBuffer is now locality.PeriodicBuffer.
* Cluster now finds connected components of the neighbor graph (the cluster cutoff distance is given through query arguments).
* Refactored and renamed attributes of Cluster and ClusterProperties modules.
* CorrelationFunction of complex inputs performs the necessary conjugation of the values before computing.
* Updated GaussianDensity constructor to accept tuples as width instead of having 2 distinct signatures.
* RDF bin centers are now strictly at the center of bins.
* RDF no longer performs parallel accumulation of cumulative counts (provided no performance gains and was substantially more complex code).
* MatchEnv has been split into separate classes for the different types of computations it is capable of performing, and these classes all use v2.0-style APIs.
* The Voronoi class was rewritten to use voro++ for vastly improved performance and correctness in edge cases.
* Improved Voronoi plotting code.
* Cubatic uses standard library random functions instead of Saru (which has been removed from the repo).
* APIs for several order parameters have been standardized.
* SolidLiquid order parameter has been completely rewritten, fixing several bugs and simplifying its C++ code.
* Steinhardt uses query arguments.
* PMFTXY2D has been renamed to PMFTXY.
* Removed unused orientations from PMFTXYZ and PMFTXY.
* PMFTXY and PMFTXYZ include the phase space volume of coordinates that are implicitly integrated out (one angle in PMFTXY, and three angles in PMFTXYZ).
* Documentation uses automodule instead of autoclass.
* Citations are now included using bibtex and sphinxcontrib-bibtex.

### Fixed
* Removed all neighbor exclusion logic from all classes, depends entirely on locality module now.
* Compute classes requiring 2D systems check the dimensionality of their input boxes.
* LinkCell nearest neighbor queries properly check the largest distance found before proceeding to next shell.
* LocalDensity uses the correct number of points/query points.
* RDF no longer forces the first bin of the PCF and first two bins of the cumulative counts to be 0.
* Steinhardt uses the ThreadStorage class and properly resets memory where needed.

### Removed
* The freud.util module.
* Python 2 is no longer supported. Python 3.5+ is required.
* LinkCell no longer exposes the internals of the cell list data structure.
* Cubatic no longer returns the per-particle tensor or the constant r4 tensor.

## v1.2.2 - 2019-08-15

### Changed
* LocalWl return values are real instead of complex.

### Fixed
* Fixed missing Condon-Shortley phase affecting LocalWl and Steinhardt Wl
  computations. This missing factor of -1 caused results for third-order (Wl)
  Steinhardt order parameters to be incorrect, shown by their lack of
  rotational invariance. This problem was introduced in v0.5.0.
* Reduced various compiler warnings.
* Possible out of bounds LinkCell access.
* RDF plots now use the provided `ax` object.

## v1.2.1 - 2019-07-26

### Changed
* Optimized performance for `RotationalAutocorrelation`.
* Added new tests for cases with two different sets of points.

### Fixed
* Fixed bug resulting in the `LocalQlNear` and `LocalWlNear` class wrongly
  using a hard instead of a soft cut-off, which may have resulted in an
  incorrect number of neighbors. This would cause incorrect results especially
  for systems with an average n-th nearest-neighbor distance smaller than
  `rmax`. This problem was introduced in v0.6.4.
* Fixed duplicate neighbors found by `LinkCell` `NeighborQuery` methods
* Corrected data in `LocalQl`, `LocalWl` documentation example
* Repeated Cubatic Order Parameter computations use the correct number of
  replicates.
* Repeated calls to `LocalQl.computeNorm` properly reset the underlying data.
* Clarified documentation for `LocalBondProjection` and `MSD`

## v1.2.0 - 2019-06-27

### Added
* Added `.plot()` method and IPython/Jupyter PNG representations for many
  classes.
* `AttributeError` is raised when one tries to access an attribute that has not
  yet been computed.
* Added `freud.parallel.getNumThreads()` method.
* New examples for integration with simulation and visualization workflows.

### Changed
* Removed extra C++ includes to speed up builds.
* The C++ style is now based on clang-format.
* Refactored C++ handling of thread-local storage.
* SolLiq order parameter computations are parallelized with TBB.
* Optimized performance of Voronoi.
* Several Box properties are now given as NumPy arrays instead of tuples.
* Box methods handling multiple vectors are parallelized with TBB.
* Eigen is now used for all matrix diagonalizations.

### Fixed
* Calling setNumThreads works correctly even if a parallel compute method has
  already been called.
* Fixed segfault with chained calls to NeighborQuery API.
* Correct `exclude_ii` logic.

### Removed
* Removed outdated `computeNList` function from `LocalDescriptors`.

## v1.1.0 - 2019-05-23

### Added
* New neighbor querying API to enable reuse of query data structures (see NeighborQuery class).
* AABBQuery (AABB tree-based neighbor finding) added to public API.
* Ability to dynamically select query method based on struct of arguments.
* All compute objects have `__repr__` and `__str__` methods defined.
* NeighborLists can be accessed as arrays of particle indices via
  `__getitem__`.
* ParticleBuffer supports different buffer sizes in x, y, z.
* Box makeCoordinates, makeFraction, getImage now support 2D arrays with
  multiple points.

### Changed
* Use constant memoryviews to prevent errors with read-only inputs.
* LocalQl is now parallelized with TBB.
* Optimized performance of RotationalAutocorrelation.
* NematicOrderParameter uses SelfAdjointEigenSolver for improved stability.
* Added build flags for Cython debugging.
* LinkCell computes cell neighbors on-demand and caches the results for
  significant speedup.

### Fixed
* Corrected type of `y_max` argument to PMFTXY2D from int to float.
* Reduce logging verbosity about array conversion.
* Fixed number of threads set upon exiting the NumThreads context manager.
* Corrected quaternion array sizes and added missing defaults in the
  documentation.
* Empty ParticleBuffers return valid array shapes for concatenation.
* Wheels are built against NumPy 1.10 for improved backwards compatibility.

## v1.0.0 - 2019-02-08

### Added
* Freshly updated README and documentation homepage.
* Moved to [GitHub](https://github.com/glotzerlab/freud).
* New msd.MSD class for computing mean-squared displacements.
* New order.RotationalAutocorrelation class.
* Cython memoryviews are now used to convert between C++ and Cython.
* New and improved freud logo.
* Internal-only AABB tree (faster for many large systems, but API is unstable).

### Changed
* Improved module documentation, especially for PMFT.
* Refactored internals of LocalQl and related classes.
* Upgraded ReadTheDocs configuration.

### Fixed
* Improved CubaticOrderParameter handling of unusable seeds.
* Fixed box error in NearestNeighbors.

### Removed
* All long-deprecated methods and classes were removed.
* Bond module removed.

## v0.11.4 - 2018-11-09

### Added
* Builds are now tested on Windows via Appveyor, though officially unsupported.

### Fixed
* Multiple user-reported issues in setup.py were resolved.
* C++ errors are handled more cleanly as Python exceptions.
* Fixed bug in SolLiq box parameters.
* Documentation corrected for NeighborList.
* Various minor compiler errors on Windows were resolved.

## v0.11.3 - 2018-10-18

### Fixed
* Linux wheels are now pushed to the real PyPI server instead of the test
  server.
* macOS deployment pyenv requires patch versions to be specified.

## v0.11.2 - 2018-10-18

### Fixed
* Error in Python versions in macOS automatic deployment.

## v0.11.1 - 2018-10-18

### Added
* PyPI builds automatically deploy for Mac and Linux.

### Changed
* macOS deployment target is now 10.12 instead of 10.9 to ensure TBB
  compatibility.
* Unwrapping positions with images is now vectorized.
* Minor documentation fixes.

### Fixed
* TBB includes were not always detected correctly by setup.py.

## v0.11.0 - 2018-09-27

### Added
* Example notebooks are now shown in the documentation.
* Many unit tests were added.
* New class: `freud.environment.LocalBondProjection`.
* `freud` is now available on the Python Package Index (PyPI) as
  `freud-analysis`.

### Changed
* Documentation was revised for several modules.
* New class `freud.box.ParticleBuffer` was adapted from the previous
  `VoronoiBuffer` to include support for triclinic boxes.
* The `bond` and `pmft` modules verify system dimensionality matches the
  coordinate system used.
* Minor optimization: arrays are reduced across threads only when necessary.

### Fixed
* NumPy arrays of lengths 2, 3, 6 are now correctly ducktyped into boxes.
* Removed internal use of deprecated code.
* C++ code using `uint` has been changed to `unsigned int`, to improve compiler
  compatibility.

### Deprecated
* In `freud.locality.LinkCell`, `computeCellList()` has been replaced by
  `compute()`.

### Removed
* The `kspace` module has been removed.

## v0.10.0 - 2018-08-27

### Added
* Codecov to track test coverage.
* Properties were added to MatchEnv, AngularSeparation, Cubatic/Nematic order
  parameters, Voronoi.

### Changed
* freud uses Cython and setup.py instead of CMake for installation.
* Properties (not get functions) are the official way to access computed
  results.
* Interface module has been improved significantly.
* density.FloatCF, density.ComplexCF, order parameter documentation is
  improved.
* Many compute methods now use points, orientations from ref\_points,
  ref\_orientations if not provided.
* Reset methods have been renamed to `reset`.

### Fixed
* `kspace` module had a missing factor of pi in the volume calculation of
  `FTsphere`.

### Deprecated
* Get functions have been deprecated.
* Setter methods have been deprecated.
* Reduce methods are called internally, so the user-facing methods have been
  deprecated.

### Removed
* GaussianDensity.resetDensity() is called internally.

## v0.9.0 - 2018-07-30

### Added
* Allow specification of rmin for LocalWl (previously was only possible for
  LocalQl).
* New environment module. Contains classes split from the order module.
* Box duck-typing: methods accepting a box argument will convert box-like
  objects into freud.box.Box objects.
* All Python/Cython code is now validated with flake8 during continuous
  integration.

### Changed
* Refactoring of LocalQl and LocalWl Steinhardt order parameters.
* MatchEnv uses BiMap instead of boost::bimap.
* All boost shared\_arrays have been replaced with std::shared\_ptr.
* Replaced boost geometry with standard containers in brute force registration
  code.
* NearestNeighbors automatically uses ref\_points as the points if points are
  not provided.
* Box::unwrap and Box::wrap return the vectors after updating.
* Everything other than true order parameters moved from Order module to
  Environment module.
* Use lambda function in parallel\_for in CorrelationFunction.
* Tests no longer depend on nose. Python's unittest is used instead.
* Vastly improved documentation clarity and correctness across all modules.
* Docstrings are now in Google format. The developer guide offers guidance for
  module authors.

### Fixed
* Fixed LocalDescriptors producing NaN's in some cases.
* Fixed cython passing C++ the default argument force\_resize to
  NeighborList::resize.
* Standardize freud.common.convert\_array error message.

### Removed
* Boost is no longer needed to build or run freud.
* Removed undocumented shapesplit module.
* Removed extra argument from TransOrderParam in C++.

## v0.8.2 - 2018-06-07

### Added
* Allow specification of maximum number of neighbors to use when computing
  LocalDescriptors

### Changed
* Using the default neighbor list with LocalDescriptors requires specifying the
  precompute argument
* Updated and improved tests
* Cleaned AngularSeparation module and documentation

## v0.8.1 - 2018-05-09

### Fixed
* Memory issue in nlist resolved

## v0.8.0 - 2018-04-06

### Added
* Voronoi neighborlist now includes periodic neighbors
* Voronoi neighborlist computes weight according to the facet area in 3D
* Box module exposes `getImage(vec)`
* Voronoi module can compute and return cell volumes/areas

### Changed
* Cluster module supports box argument in compute methods.
* Refactored C++ code to reduce extraneous #includes
* Refactored PMFT code
* Refactored box module to remove unused methods
* Resolved bug in `kspace.AnalyzeSFactor3D`

### Deprecated
* Box module `getCoordinates()` in favor of duplicate `box.makeCoordinates()`

### Removed
* Removed deprecated API for ComplexWRDF and FloatWRDF

## v0.7.0 - 2018-03-02

### Added
* Added nematic order parameter
* Added optional rmin argument to density.RDF
* Added credits file
* Wrote development guide
* Added Python interface for box periodicity

### Changed
* Various bug fixes and code cleaning
* Fixed all compile-time warnings
* Ensured PEP 8 compliance everywhere
* Minimized boost dependence
* Many documentation rewrites
* Wrote development guide
* Made tests deterministic (seeded RNGs)
* Removed deprecated Box API warnings
* Standardized numpy usage

## v0.6.4 - 2018-02-05

* Added a generic neighbor list interface
* Set up CircleCI for continuous integration
* Set up documentation on ReadTheDocs
* Added bumpversion support
* Various bug fixes
* Added python-style properties for accessing data
* Fixed issues with voronoi neighbor list

## v0.6.0

* trajectory module removed
* box constructor API updated
* PMFTXYZ API updated to take in more quaternions for `face_orientations`, or
  have a sensible default value
* NearestNeighbors:
    - over-expanding box fixed
    - strict rmax mode added
    - ability to get wrapped vectors added
    - minor updates to C-API to return full lists from C
* Addition of Bonding modules
* Addition of local environment matching

## v0.5.0

* Replace boost::shared\_array with std::shared\_ptr (C++ 11)
* Moved all tbb template classes to lambda expressions
* Moved trajectory.Box to box.Box
* trajectory is deprecated
* Fixed Bond Order Diagram and allow for global, local, or orientation
  correlation
* Added python-level voronoi calculation
* Fixed issues with compiling on OS X, including against conda python installs
* Added code to compute bonds between particles in various coordinate systems

## v0.4.1
* PMFT: Fixed issue involving binning of angles correctly
* PMFT: Fixed issue in R12 which prevented compute/accumulate from being called
  with non-flattened arrays
* PMFT: Updated xyz api to allow simpler symmetric orientations to be supplied
* PMFT: Updated pmftXY2D api
* PMFT: Histograms are properly normalized, allowing for comparison between
  systems without needing to "zero" the system
* fsph: Added library to calculate spherical harmonics via cython
* Local Descriptors: Uses fsph, updates to API
* Parallel: Added default behavior to setNumThreads and added context manager


## v0.4.0

* Add compiler flags for C++11 features
* Added Saru RNG (specifically for Cubatic Order Parameter, available to all)
* Cubatic Order Parameter
* Rank 4 tensor struct
* Environment Matching/Cluster Environment
* Shape aware fourier transform for structure factor calculation
* Added deprecation warnings; use python -W once to check warnings
* Added Change Log
* Moved all documentation in Sphinx; documentation improvements
* C++ wrapping moved from Boost to Cython
* Itercell only available in python 3.x
* PMFT:
    - XY
    - XYZ with symmetry, API updated
    - R, T1, T2
    - X, Y, T2
* viz removed (is not compatible with cython)

## No change logs prior to v0.4.0<|MERGE_RESOLUTION|>--- conflicted
+++ resolved
@@ -18,12 +18,8 @@
 ### Fixed
 * Histogram bin locations are computed in a more numerically stable way.
 * Improved error handling of Cubatic input parameters.
-<<<<<<< HEAD
 * PMFTs are now properly normalized such that the pair correlation function tends to unity for an ideal gas.
-=======
-* PMFT's are now properly normalized such that the pair correlation function tends to unity for an ideal ga.
 * PMFTXYT uses the correct orientations when points and query\_points differ.
->>>>>>> f23b3277
 
 ## v2.2.0 - 2020-02-24
 
