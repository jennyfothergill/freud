--- conflicted
+++ resolved
@@ -2,21 +2,17 @@
 The format is based on [Keep a Changelog](http://keepachangelog.com/en/1.0.0/)
 and this project adheres to [Semantic Versioning](http://semver.org/spec/v2.0.0.html).
 
-<<<<<<< HEAD
 ## Upcoming: Changes for freud 2.0
 
 ### Fixed
 * Steinhardt uses the ThreadStorage class and properly resets memory where needed.
 * Removed all neighbor exclusion logic from Steinhardt.
 
-## next
-=======
 ## v1.2.1 - 2019-07-26
 
 ### Changed
 * Optimized performance for `RotationalAutocorrelation`.
 * Added new tests for cases with two different sets of points.
->>>>>>> 747aa110
 
 ### Fixed
 * Fixed bug resulting in the `LocalQlNear` and `LocalWlNear` class wrongly using a
