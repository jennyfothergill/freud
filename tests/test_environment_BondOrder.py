--- conflicted
+++ resolved
@@ -103,24 +103,15 @@
         # big box to ignore periodicity
         box = freud.box.Box.square(lattice_size*5)
         angle = np.pi/30
-<<<<<<< HEAD
-        query_points, points = util.makeAlternatingLattice(lattice_size, angle)
-=======
-        points, ref_points = util.make_alternating_lattice(lattice_size, angle)
->>>>>>> 3590589e
+        query_points, points = util.make_alternating_lattice(lattice_size, angle)
 
         r_max = 1.6
 
         num_neighbors = 12
         n_bins_t = 30
         n_bins_p = 2
-<<<<<<< HEAD
-        test_set = util.makeRawQueryNlistTestSet(
+        test_set = util.make_raw_query_nlist_test_set(
             box, points, query_points, "nearest", r_max, num_neighbors, False)
-=======
-        test_set = util.make_raw_query_nlist_test_set(
-            box, ref_points, points, "nearest", rmax, n, False)
->>>>>>> 3590589e
         for ts in test_set:
             bod = freud.environment.BondOrder(
                 r_max=r_max, num_neighbors=num_neighbors,
