--- conflicted
+++ resolved
@@ -2,11 +2,7 @@
 import numpy.testing as npt
 import freud
 import unittest
-<<<<<<< HEAD
 import util
-=======
-from util import make_box_and_random_points
->>>>>>> 198a88e2
 
 
 class TestComplexCF(unittest.TestCase):
@@ -31,7 +27,7 @@
         dr = 1.0
         num_points = 100
         box_size = rmax*3.1
-        box, points = make_box_and_random_points(box_size, num_points, True)
+        box, points = util.makeBoxAndRandomPoints(box_size, num_points, True)
         ang = np.random.random_sample((num_points)).astype(np.float64) \
             * 2.0 * np.pi
         ocf = freud.density.ComplexCF(rmax, dr)
@@ -74,21 +70,13 @@
         dr = 1.0
         num_points = 1000
         box_size = rmax*3.1
-<<<<<<< HEAD
-        box = freud.box.Box.square(box_size)
-        np.random.seed(0)
-        points = np.random.random_sample((num_points, 3)).astype(np.float32) \
-            * box_size - box_size/2
-=======
-        box, points = make_box_and_random_points(box_size, num_points, True)
->>>>>>> 198a88e2
+        box, points = util.makeBoxAndRandomPoints(box_size, num_points, True)
         ang = np.random.random_sample((num_points)).astype(np.float64) \
             * 2.0 * np.pi
         comp = np.exp(1j*ang)
         correct = np.zeros(int(rmax/dr), dtype=np.complex64)
         absolute_tolerance = 0.1
         # first bin is bad
-<<<<<<< HEAD
         test_set = util.makeRawQueryNlistTestSet(
             box, points, points, 'ball', rmax, 0, True)
         for ts in test_set:
@@ -106,30 +94,13 @@
             npt.assert_allclose(ocf.RDF, correct, atol=absolute_tolerance)
             ocf.compute(box, ts[0], comp, values=np.conj(comp), nlist=ts[1])
             npt.assert_allclose(ocf.RDF, correct, atol=absolute_tolerance)
-=======
-        ocf.accumulate(freud.box.Box.square(box_size), points, comp,
-                       points, np.conj(comp), qargs={"exclude_ii": True})
-        npt.assert_allclose(ocf.RDF, correct, atol=absolute_tolerance)
-        ocf.compute(freud.box.Box.square(box_size), points, comp,
-                    points, np.conj(comp), qargs={"exclude_ii": True})
-        npt.assert_allclose(ocf.RDF, correct, atol=absolute_tolerance)
-        self.assertEqual(box, ocf.box)
-
-        ocf.reset()
-        ocf.accumulate(freud.box.Box.square(box_size), points, comp,
-                       values=np.conj(comp))
-        npt.assert_allclose(ocf.RDF, correct, atol=absolute_tolerance)
-        ocf.compute(freud.box.Box.square(box_size), points, comp,
-                    values=np.conj(comp))
-        npt.assert_allclose(ocf.RDF, correct, atol=absolute_tolerance)
->>>>>>> 198a88e2
 
     def test_zero_points(self):
         rmax = 10.0
         dr = 1.0
         num_points = 1000
         box_size = rmax*3.1
-        box, points = make_box_and_random_points(box_size, num_points, True)
+        box, points = util.makeBoxAndRandomPoints(box_size, num_points, True)
         ang = np.zeros(int(num_points), dtype=np.float64)
         comp = np.exp(1j*ang)
         ocf = freud.density.ComplexCF(rmax, dr)
@@ -146,7 +117,7 @@
         dr = 1.0
         num_points = 10
         box_size = rmax*2.1
-        box, points = make_box_and_random_points(box_size, num_points, True)
+        box, points = util.makeBoxAndRandomPoints(box_size, num_points, True)
         ang = np.zeros(int(num_points), dtype=np.float64)
         comp = np.exp(1j*ang)
 
@@ -171,7 +142,7 @@
         N = 20000
         L = 1000
         phi = np.random.rand(N)
-        box, pos2d = make_box_and_random_points(L, N, True)
+        box, pos2d = util.makeBoxAndRandomPoints(L, N, True)
 
         # With a small number of particles, we won't get the average exactly
         # right, so we check for different behavior with different numbers of
@@ -200,7 +171,7 @@
         dr = 1.0
         num_points = 100
         box_size = rmax*3.1
-        box, points = make_box_and_random_points(box_size, num_points, True)
+        box, points = util.makeBoxAndRandomPoints(box_size, num_points, True)
         ang = np.random.random_sample((num_points)).astype(np.float64) \
             * 2.0 * np.pi
         comp = np.exp(1j*ang)
