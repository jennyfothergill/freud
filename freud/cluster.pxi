--- conflicted
+++ resolved
@@ -159,14 +159,6 @@
     @property
     def cluster_idx(self):
         """Returns 1D array of Cluster idx for each particle
-<<<<<<< HEAD
-=======
-
-        :return: 1D array of cluster idx
-        :rtype: :class:`numpy.ndarray`,
-                shape=(:math:`N_{particles}`),
-                dtype= :class:`numpy.uint32`
->>>>>>> abba7e95
         """
         return self.getClusterIdx()
 
@@ -191,16 +183,6 @@
     @property
     def cluster_keys(self):
         """Returns the keys contained in each cluster
-
-<<<<<<< HEAD
-        .. todo: Determine correct way to export. As-is, I do not particularly like how it was previously handled.
-=======
-        :return: list of lists of each key contained in clusters
-        :rtype: list
-
-        .. todo: Determine correct way to export. As-is, I do not particularly
-                    like how it was previously handled.
->>>>>>> abba7e95
         """
         return self.getClusterKeys()
 
@@ -324,15 +306,6 @@
     @property
     def cluster_COM(self):
         """Returns the center of mass of the last computed cluster
-<<<<<<< HEAD
-=======
-
-        :return: numpy array of cluster center of mass coordinates
-                    :math:`\\left(x,y,z\\right)`
-        :rtype: :class:`numpy.ndarray`,
-                shape=(:math:`N_{clusters}`, 3),
-                dtype= :class:`numpy.float32`
->>>>>>> abba7e95
         """
         return self.getClusterCOM()
 
@@ -356,18 +329,7 @@
 
     @property
     def cluster_G(self):
-<<<<<<< HEAD
         """Returns the cluster G tensors computed by the last call to computeProperties
-=======
-        """Returns the cluster G tensors computed by the last call to
-        computeProperties
-
-        :return: numpy array of cluster center of mass coordinates
-        :math:`\\left(x,y,z\\right)`
-        :rtype: :class:`numpy.ndarray`,
-                shape=(:math:`N_{clusters}`, 3, 3),
-                dtype= :class:`numpy.float32`
->>>>>>> abba7e95
         """
         return self.getClusterG()
 
@@ -393,17 +355,7 @@
 
     @property
     def cluster_sizes(self):
-<<<<<<< HEAD
         """Returns the cluster sizes computed by the last call to computeProperties
-=======
-        """Returns the cluster sizes computed by the last call to
-        computeProperties
-
-        :return: numpy array of sizes of each cluster
-        :rtype: :class:`numpy.ndarray`,
-                shape=(:math:`N_{clusters}`),
-                dtype= :class:`numpy.uint32`
->>>>>>> abba7e95
         """
         return self.getClusterSizes()
 
