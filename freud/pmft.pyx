# Copyright (c) 2010-2018 The Regents of the University of Michigan
# This file is from the freud project, released under the BSD 3-Clause License.

R"""
The PMFT Module allows for the calculation of the Potential of Mean Force and
Torque (PMFT) [vanAndersKlotsa2014]_ [vanAndersAhmed2014]_ in a number of
different coordinate systems. The PMFT is defined as the negative algorithm of
positional correlation function (PCF). A given set of reference points is given
around which the PCF is computed and averaged in a sea of data points. The
resulting values are accumulated in a PCF array listing the value of the PCF at
a discrete set of points. The specific points are determined by the particular
coordinate system used to represent the system.

.. note::
    The coordinate system in which the calculation is performed is not the same
    as the coordinate system in which particle positions and orientations
    should be supplied. Only certain coordinate systems are available for
    certain particle positions and orientations:

    * 2D particle coordinates (position: [:math:`x`, :math:`y`, :math:`0`],
      orientation: :math:`\theta`):

        * :math:`r`, :math:`\theta_1`, :math:`\theta_2`.
        * :math:`x`, :math:`y`.
        * :math:`x`, :math:`y`, :math:`\theta`.

    * 3D particle coordinates:

        * :math:`x`, :math:`y`, :math:`z`.
"""

import numpy as np
import freud.common
import freud.locality
import warnings
from freud.errors import FreudDeprecationWarning

from freud.util._VectorMath cimport vec3, quat
from libc.string cimport memcpy
from cython.operator cimport dereference

cimport freud._pmft
cimport freud.locality
cimport freud.box

cimport numpy as np


# numpy must be initialized. When using numpy from C or Cython you must
# _always_ do that, or you will have segfaults
np.import_array()

cdef class _PMFT:
    """Compute the PMFT [vanAndersKlotsa2014]_ [vanAndersAhmed2014]_ for a
    given set of points.

    This class provides an abstract interface for computing the PMFT.
    It must be specialized for a specific coordinate system; although in
    principle the PMFT is coordinate independent, the binning process must be
    performed in a particular coordinate system.

    .. moduleauthor:: Vyas Ramasubramani <vramasub@umich.edu>
    """
    cdef freud._pmft.PMFT * pmftptr
    cdef float rmax

    def __cinit__(self):
        pass

    def __dealloc__(self):
        if type(self) is _PMFT:
            del self.pmftptr

    @property
    def box(self):
        return freud.box.BoxFromCPP(self.pmftptr.getBox())

    def getBox(self):
        warnings.warn("The getBox function is deprecated in favor "
                      "of the box class attribute and will be "
                      "removed in a future version of freud.",
                      FreudDeprecationWarning)
        return self.box

    def reset(self):
        """Resets the values of the PCF histograms in memory."""
        self.pmftptr.reset()

    def resetPCF(self):
        warnings.warn("Use .reset() instead of this method. "
                      "This method will be removed in the future.",
                      FreudDeprecationWarning)
        self.reset()

    def reducePCF(self):
        warnings.warn("This method is automatically called internally. It "
                      "will be removed in the future.",
                      FreudDeprecationWarning)
        self.pmftptr.reducePCF()

    @property
    def PMFT(self):
        return -np.log(np.copy(self.PCF))

    def getPMFT(self):
        warnings.warn("The getPMFT function is deprecated in favor "
                      "of the PMFT class attribute and will be "
                      "removed in a future version of freud.",
                      FreudDeprecationWarning)
        return self.PMFT

    @property
    def r_cut(self):
        cdef float r_cut = self.pmftptr.getRCut()
        return r_cut

    def getRCut(self):
        warnings.warn("The getRCut function is deprecated in favor "
                      "of the r_cut class attribute and will be "
                      "removed in a future version of freud.",
                      FreudDeprecationWarning)
        return self.r_cut


cdef class PMFTR12(_PMFT):
    """Computes the PMFT [vanAndersKlotsa2014]_ [vanAndersAhmed2014]_ in a 2D
    system described by :math:`r`, :math:`\\theta_1`, :math:`\\theta_2`.

    .. note::
        **2D:** :py:class:`freud.pmft.PMFTR12` is only defined for 2D systems.
        The points must be passed in as :code:`[x, y, 0]`.
        Failing to set z=0 will lead to undefined behavior.

    .. moduleauthor:: Eric Harper <harperic@umich.edu>
    .. moduleauthor:: Vyas Ramasubramani <vramasub@umich.edu>

    Args:
        r_max (float):
            Maximum distance at which to compute the PMFT.
        n_r (unsigned int):
            Number of bins in :math:`r`.
        n_t1 (unsigned int):
            Number of bins in :math:`\\theta_1`.
        n_t2 (unsigned int):
            Number of bins in :math:`\\theta_2`.

    Attributes:
        box (:py:class:`freud.box.Box`):
            Box used in the calculation.
        bin_counts (:math:`\\left(N_{r}, N_{\\theta2}, N_{\\theta1}\\right)`):
            Bin counts.
        PCF (:math:`\\left(N_{r}, N_{\\theta2}, N_{\\theta1}\\right)`):
            The positional correlation function.
        PMFT (:math:`\\left(N_{r}, N_{\\theta2}, N_{\\theta1}\\right)`):
            The potential of mean force and torque.
        r_cut (float):
            The cutoff used in the cell list.
        R (:math:`\\left(N_{r}\\right)` :class:`numpy.ndarray`):
            The array of :math:`r`-values for the PCF histogram.
        T1 (:math:`\\left(N_{\\theta1}\\right)` :class:`numpy.ndarray`):
            The array of :math:`\\theta_1`-values for the PCF histogram.
        T2 (:math:`\\left(N_{\\theta2}\\right)` :class:`numpy.ndarray`):
<<<<<<< HEAD
            The array of T2-values for the PCF histogram.
        inverse_jacobian (:math:`\\left(N_{r}, N_{\\theta2}, \ N_{\\theta1}\\right)`):
=======
            The array of :math:`\\theta_2`-values for the PCF histogram.
        inverse_jacobian (:math:`\\left(N_{r}, N_{\\theta2}, \
        N_{\\theta1}\\right)`):
>>>>>>> c5c538b6
            The inverse Jacobian used in the PMFT.
        n_bins_R (unsigned int):
            The number of bins in the :math:`r`-dimension of the histogram.
        n_bins_T1 (unsigned int):
            The number of bins in the :math:`\\theta_1`-dimension of the
            histogram.
        n_bins_T2 (unsigned int):
<<<<<<< HEAD
            The number of bins in the T2-dimension of histogram.
    """  # noqa: E501
=======
            The number of bins in the :math:`\\theta_2`-dimension of the
            histogram.
    """
>>>>>>> c5c538b6
    cdef freud._pmft.PMFTR12 * pmftr12ptr

    def __cinit__(self, r_max, n_r, n_t1, n_t2):
        if type(self) is PMFTR12:
            self.pmftr12ptr = self.pmftptr = new freud._pmft.PMFTR12(
                r_max, n_r, n_t1, n_t2)
            self.rmax = r_max

    def __dealloc__(self):
        if type(self) is PMFTR12:
            del self.pmftr12ptr

    def accumulate(self, box, ref_points, ref_orientations, points=None,
                   orientations=None, nlist=None):
        """Calculates the positional correlation function and adds to the
        current histogram.

        Args:
            box (:class:`freud.box.Box`):
                Simulation box.
            ref_points ((:math:`N_{particles}`, 3) :class:`numpy.ndarray`):
                Reference points used in computation.
            ref_orientations ((:math:`N_{particles}`, 1) or (:math:`N_{particles}`,) :class:`numpy.ndarray`):
                Reference orientations as angles used in computation.
            points ((:math:`N_{particles}`, 3) :class:`numpy.ndarray`,
            optional):
                Points used in computation. Uses :code:`ref_points` if not
                provided or :code:`None`.
            orientations ((:math:`N_{particles}`, 1) or (:math:`N_{particles}`,) :class:`numpy.ndarray`, optional):
                Orientations as angles used in computation. Uses
                :code:`ref_orientations` if not provided or :code:`None`.
            nlist (:class:`freud.locality.NeighborList`, optional):
                NeighborList used to find bonds (Default value =
                :code:`None`).
        """  # noqa: E501
        cdef freud.box.Box b = freud.common.convert_box(box)
        if points is None:
            points = ref_points
        if orientations is None:
            orientations = ref_orientations

        ref_points = freud.common.convert_array(
            ref_points, 2, dtype=np.float32, contiguous=True,
            array_name="ref_points")
        if ref_points.shape[1] != 3:
            raise TypeError('ref_points should be an Nx3 array')

        ref_orientations = freud.common.convert_array(
            ref_orientations.squeeze(), 1, dtype=np.float32, contiguous=True,
            array_name="ref_orientations")

        points = freud.common.convert_array(
            points, 2, dtype=np.float32, contiguous=True, array_name="points")
        if points.shape[1] != 3:
            raise TypeError('points should be an Nx3 array')

        orientations = freud.common.convert_array(
            orientations.squeeze(), 1, dtype=np.float32, contiguous=True,
            array_name="orientations")

        defaulted_nlist = freud.locality.make_default_nlist(
            b, ref_points, points, self.rmax, nlist, None)
        cdef freud.locality.NeighborList nlist_ = defaulted_nlist[0]

        cdef np.ndarray[float, ndim=2] l_ref_points = ref_points
        cdef np.ndarray[float, ndim=2] l_points = points
        cdef np.ndarray[float, ndim=1] l_ref_orientations = ref_orientations
        cdef np.ndarray[float, ndim=1] l_orientations = orientations
        cdef unsigned int nRef = <unsigned int> ref_points.shape[0]
        cdef unsigned int nP = <unsigned int> points.shape[0]
        with nogil:
            self.pmftr12ptr.accumulate(dereference(b.thisptr),
                                       nlist_.get_ptr(),
                                       <vec3[float]*> l_ref_points.data,
                                       <float*> l_ref_orientations.data,
                                       nRef,
                                       <vec3[float]*> l_points.data,
                                       <float*> l_orientations.data,
                                       nP)
        return self

    def compute(self, box, ref_points, ref_orientations, points=None,
                orientations=None, nlist=None):
        """Calculates the positional correlation function for the given points.
        Will overwrite the current histogram.

        Args:
            box (:class:`freud.box.Box`):
                Simulation box.
            ref_points ((:math:`N_{particles}`, 3) :class:`numpy.ndarray`):
                Reference points used in computation.
            ref_orientations ((:math:`N_{particles}`, 4) :class:`numpy.ndarray`):
                Reference orientations as angles used in computation.
            points ((:math:`N_{particles}`, 3) :class:`numpy.ndarray`,
            optional):
                Points used in computation. Uses :code:`ref_points` if not
                provided or :code:`None`.
            orientations ((:math:`N_{particles}`, 4) :class:`numpy.ndarray`,
            optional):
                Orientations as angles used in computation. Uses
                :code:`ref_orientations` if not provided or :code:`None`.
            nlist (:class:`freud.locality.NeighborList`, optional):
                NeighborList used to find bonds (Default value =
                :code:`None`).
        """  # noqa: E501
        self.reset()
        self.accumulate(box, ref_points, ref_orientations,
                        points, orientations, nlist)
        return self

    @property
    def bin_counts(self):
        cdef unsigned int * bin_counts = self.pmftr12ptr.getBinCounts().get()
        cdef np.npy_intp nbins[3]
        nbins[0] = <np.npy_intp> self.pmftr12ptr.getNBinsR()
        nbins[1] = <np.npy_intp> self.pmftr12ptr.getNBinsT2()
        nbins[2] = <np.npy_intp> self.pmftr12ptr.getNBinsT1()
        cdef np.ndarray[np.uint32_t, ndim=3] result = \
            np.PyArray_SimpleNewFromData(3, nbins, np.NPY_UINT32,
                                         <void*> bin_counts)
        return result

    def getBinCounts(self):
        warnings.warn("The getBinCounts function is deprecated in favor "
                      "of the bin_counts class attribute and will be "
                      "removed in a future version of freud.",
                      FreudDeprecationWarning)
        return self.bin_counts

    @property
    def PCF(self):
        cdef float * pcf = self.pmftr12ptr.getPCF().get()
        cdef np.npy_intp nbins[3]
        nbins[0] = <np.npy_intp> self.pmftr12ptr.getNBinsR()
        nbins[1] = <np.npy_intp> self.pmftr12ptr.getNBinsT2()
        nbins[2] = <np.npy_intp> self.pmftr12ptr.getNBinsT1()
        cdef np.ndarray[np.float32_t, ndim=3] result = \
            np.PyArray_SimpleNewFromData(3, nbins, np.NPY_FLOAT32, <void*> pcf)
        return result

    def getPCF(self):
        warnings.warn("The getPCF function is deprecated in favor "
                      "of the PCF class attribute and will be "
                      "removed in a future version of freud.",
                      FreudDeprecationWarning)
        return self.PCF

    @property
    def R(self):
        cdef float * r = self.pmftr12ptr.getR().get()
        cdef np.npy_intp nbins[1]
        nbins[0] = <np.npy_intp> self.pmftr12ptr.getNBinsR()
        cdef np.ndarray[np.float32_t, ndim=1] result = \
            np.PyArray_SimpleNewFromData(1, nbins, np.NPY_FLOAT32, <void*> r)
        return result

    def getR(self):
        warnings.warn("The getR function is deprecated in favor "
                      "of the R class attribute and will be "
                      "removed in a future version of freud.",
                      FreudDeprecationWarning)
        return self.R

    @property
    def T1(self):
        cdef float * T1 = self.pmftr12ptr.getT1().get()
        cdef np.npy_intp nbins[1]
        nbins[0] = <np.npy_intp> self.pmftr12ptr.getNBinsT1()
        cdef np.ndarray[np.float32_t, ndim=1] result = \
            np.PyArray_SimpleNewFromData(1, nbins, np.NPY_FLOAT32, <void*> T1)
        return result

    def getT1(self):
        warnings.warn("The getT1 function is deprecated in favor "
                      "of the T1 class attribute and will be "
                      "removed in a future version of freud.",
                      FreudDeprecationWarning)
        return self.T1

    @property
    def T2(self):
        cdef float * T2 = self.pmftr12ptr.getT2().get()
        cdef np.npy_intp nbins[1]
        nbins[0] = <np.npy_intp> self.pmftr12ptr.getNBinsT2()
        cdef np.ndarray[np.float32_t, ndim=1] result = \
            np.PyArray_SimpleNewFromData(1, nbins, np.NPY_FLOAT32, <void*> T2)
        return result

    def getT2(self):
        warnings.warn("The getT2 function is deprecated in favor "
                      "of the T2 class attribute and will be "
                      "removed in a future version of freud.",
                      FreudDeprecationWarning)
        return self.T2

    @property
    def inverse_jacobian(self):
        cdef float * inv_jac = self.pmftr12ptr.getInverseJacobian().get()
        cdef np.npy_intp nbins[3]
        nbins[0] = <np.npy_intp> self.pmftr12ptr.getNBinsR()
        nbins[1] = <np.npy_intp> self.pmftr12ptr.getNBinsT2()
        nbins[2] = <np.npy_intp> self.pmftr12ptr.getNBinsT1()
        cdef np.ndarray[np.float32_t, ndim=3] result = \
            np.PyArray_SimpleNewFromData(3, nbins, np.NPY_FLOAT32,
                                         <void*> inv_jac)
        return result

    def getInverseJacobian(self):
        warnings.warn("The getInverseJacobian function is deprecated in favor "
                      "of the inverse_jacobian class attribute and will be "
                      "removed in a future version of freud.",
                      FreudDeprecationWarning)
        return self.inverse_jacobian

    @property
    def n_bins_R(self):
        cdef unsigned int r = self.pmftr12ptr.getNBinsR()
        return r

    def getNBinsR(self):
        warnings.warn("The getNBinsR function is deprecated in favor "
                      "of the n_bins_R class attribute and will be "
                      "removed in a future version of freud.",
                      FreudDeprecationWarning)
        return self.n_bins_R

    @property
    def n_bins_T1(self):
        cdef unsigned int T1 = self.pmftr12ptr.getNBinsT1()
        return T1

    def getNBinsT1(self):
        warnings.warn("The getNBinsT1 function is deprecated in favor "
                      "of the n_bins_T1 class attribute and will be "
                      "removed in a future version of freud.",
                      FreudDeprecationWarning)
        return self.n_bins_T1

    @property
    def n_bins_T2(self):
        cdef unsigned int T2 = self.pmftr12ptr.getNBinsT2()
        return T2

    def getNBinsT2(self):
        warnings.warn("The getNBinsT2 function is deprecated in favor "
                      "of the n_bins_T2 class attribute and will be "
                      "removed in a future version of freud.",
                      FreudDeprecationWarning)
        return self.n_bins_T2

cdef class PMFTXYT(_PMFT):
    """Computes the PMFT [vanAndersKlotsa2014]_ [vanAndersAhmed2014]_ for
    systems described by coordinates :math:`x`, :math:`y`, :math:`\\theta`
    listed in the ``X``, ``Y``, and ``T`` arrays.

    The values of :math:`x, y, \\theta` at which to compute the PCF are
    controlled by ``x_max``, ``y_max``, and ``n_x``, ``n_y``, ``n_t``
    parameters to the constructor. The ``x_max`` and ``y_max`` parameters
    determine the minimum/maximum :math:`x, y` values
    (:math:`\\min \\left(\\theta \\right) = 0`,
    (:math:`\\max \\left( \\theta \\right) = 2\\pi`) at which to compute the
    PCF and ``n_x``, ``n_y``, ``n_t`` are the number of bins in
    :math:`x, y, \\theta`.

    .. note::
        **2D:** :py:class:`freud.pmft.PMFTXYT` is only defined for 2D systems.
        The points must be passed in as :code:`[x, y, 0]`.
        Failing to set z=0 will lead to undefined behavior.

    .. moduleauthor:: Eric Harper <harperic@umich.edu>
    .. moduleauthor:: Vyas Ramasubramani <vramasub@umich.edu>

    Args:
        x_max (float):
            Maximum :math:`x` distance at which to compute the PMFT.
        y_max (float):
            Maximum :math:`y` distance at which to compute the PMFT.
        n_x (unsigned int):
            Number of bins in :math:`x`.
        n_y (unsigned int):
            Number of bins in :math:`y`.
        n_t (unsigned int):
            Number of bins in :math:`\\theta`.

    Attributes:
        box (:py:class:`freud.box.Box`):
            Box used in the calculation.
        bin_counts (:math:`\\left(N_{\\theta}, N_{y}, N_{x}\\right)` :class:`numpy.ndarray`):
            Bin counts.
        PCF (:math:`\\left(N_{\\theta}, N_{y}, N_{x}\\right)` :class:`numpy.ndarray`):
            The positional correlation function.
        PMFT (:math:`\\left(N_{\\theta}, N_{y}, N_{x}\\right)` :class:`numpy.ndarray`):
            The potential of mean force and torque.
        r_cut (float):
            The cutoff used in the cell list.
        X (:math:`\\left(N_{x}\\right)` :class:`numpy.ndarray`):
            The array of :math:`x`-values for the PCF histogram.
        Y (:math:`\\left(N_{y}\\right)` :class:`numpy.ndarray`):
            The array of :math:`y`-values for the PCF histogram.
        T (:math:`\\left(N_{\\theta}\\right)` :class:`numpy.ndarray`):
            The array of :math:`\\theta`-values for the PCF histogram.
        jacobian (float):
            The Jacobian used in the PMFT.
        n_bins_X (unsigned int):
            The number of bins in the :math:`x`-dimension of the histogram.
        n_bins_Y (unsigned int):
            The number of bins in the :math:`y`-dimension of the histogram.
        n_bins_T (unsigned int):
<<<<<<< HEAD
            The number of bins in the T-dimension of histogram.
    """  # noqa: E501
=======
            The number of bins in the :math:`\\theta`-dimension of the
            histogram.
    """
>>>>>>> c5c538b6
    cdef freud._pmft.PMFTXYT * pmftxytptr

    def __cinit__(self, x_max, y_max, n_x, n_y, n_t):
        if type(self) is PMFTXYT:
            self.pmftxytptr = self.pmftptr = new freud._pmft.PMFTXYT(
                x_max, y_max, n_x, n_y, n_t)
            self.rmax = np.sqrt(x_max**2 + y_max**2)

    def __dealloc__(self):
        if type(self) is PMFTXYT:
            del self.pmftxytptr

    def accumulate(self, box, ref_points, ref_orientations, points=None,
                   orientations=None, nlist=None):
        """Calculates the positional correlation function and adds to the
        current histogram.

        Args:
            box (:class:`freud.box.Box`):
                Simulation box.
            ref_points ((:math:`N_{particles}`, 3) :class:`numpy.ndarray`):
                Reference points used in computation.
            ref_orientations ((:math:`N_{particles}`, 1) or (:math:`N_{particles}`,) :class:`numpy.ndarray`):
                Reference orientations as angles used in computation.
            points ((:math:`N_{particles}`, 3) :class:`numpy.ndarray`,
            optional):
                Points used in computation. Uses :code:`ref_points` if not
                provided or :code:`None`.
            orientations ((:math:`N_{particles}`, 1) or \ (:math:`N_{particles}`,) :class:`numpy.ndarray`, optional):
                Orientations as angles used in computation. Uses
                :code:`ref_orientations` if not provided or :code:`None`.
            nlist (:class:`freud.locality.NeighborList`, optional):
                NeighborList used to find bonds (Default value =
                :code:`None`).
        """  # noqa: E501
        cdef freud.box.Box b = freud.common.convert_box(box)
        if points is None:
            points = ref_points
        if orientations is None:
            orientations = ref_orientations

        ref_points = freud.common.convert_array(
            ref_points, 2, dtype=np.float32, contiguous=True,
            array_name="ref_points")
        if ref_points.shape[1] != 3:
            raise TypeError('ref_points should be an Nx3 array')

        ref_orientations = freud.common.convert_array(
            ref_orientations.squeeze(), 1, dtype=np.float32, contiguous=True,
            array_name="ref_orientations")

        points = freud.common.convert_array(
            points, 2, dtype=np.float32, contiguous=True, array_name="points")
        if points.shape[1] != 3:
            raise TypeError('points should be an Nx3 array')

        orientations = freud.common.convert_array(
            orientations.squeeze(), 1, dtype=np.float32, contiguous=True,
            array_name="orientations")

        defaulted_nlist = freud.locality.make_default_nlist(
            b, ref_points, points, self.rmax, nlist, None)
        cdef freud.locality.NeighborList nlist_ = defaulted_nlist[0]

        cdef np.ndarray[float, ndim=2] l_ref_points = ref_points
        cdef np.ndarray[float, ndim=2] l_points = points
        cdef np.ndarray[float, ndim=1] l_ref_orientations = ref_orientations
        cdef np.ndarray[float, ndim=1] l_orientations = orientations
        cdef unsigned int nRef = <unsigned int> ref_points.shape[0]
        cdef unsigned int nP = <unsigned int> points.shape[0]
        with nogil:
            self.pmftxytptr.accumulate(dereference(b.thisptr),
                                       nlist_.get_ptr(),
                                       <vec3[float]*> l_ref_points.data,
                                       <float*> l_ref_orientations.data,
                                       nRef,
                                       <vec3[float]*> l_points.data,
                                       <float*> l_orientations.data,
                                       nP)
        return self

    def compute(self, box, ref_points, ref_orientations, points=None,
                orientations=None, nlist=None):
        """Calculates the positional correlation function for the given points.
        Will overwrite the current histogram.

        Args:
            box (:class:`freud.box.Box`):
                Simulation box.
            ref_points ((:math:`N_{particles}`, 3) :class:`numpy.ndarray`):
                Reference points used in computation.
            ref_orientations ((:math:`N_{particles}`, 4) :class:`numpy.ndarray`):
                Reference orientations as angles used in computation.
            points ((:math:`N_{particles}`, 3) :class:`numpy.ndarray`,
            optional):
                Points used in computation. Uses :code:`ref_points` if not
                provided or :code:`None`.
            orientations ((:math:`N_{particles}`, 4) :class:`numpy.ndarray`,
            optional):
                Orientations as angles used in computation. Uses
                :code:`ref_orientations` if not provided or :code:`None`.
            nlist (:class:`freud.locality.NeighborList`, optional):
                NeighborList used to find bonds (Default value =
                :code:`None`).
        """  # noqa: E501
        self.reset()
        self.accumulate(box, ref_points, ref_orientations,
                        points, orientations, nlist)
        return self

    @property
    def bin_counts(self):
        cdef unsigned int * bin_counts = self.pmftxytptr.getBinCounts().get()
        cdef np.npy_intp nbins[3]
        nbins[0] = <np.npy_intp> self.pmftxytptr.getNBinsT()
        nbins[1] = <np.npy_intp> self.pmftxytptr.getNBinsY()
        nbins[2] = <np.npy_intp> self.pmftxytptr.getNBinsX()
        cdef np.ndarray[np.uint32_t, ndim=3] result = \
            np.PyArray_SimpleNewFromData(3, nbins, np.NPY_UINT32,
                                         <void*> bin_counts)
        return result

    def getBinCounts(self):
        warnings.warn("The getBinCounts function is deprecated in favor "
                      "of the bin_counts class attribute and will be "
                      "removed in a future version of freud.",
                      FreudDeprecationWarning)
        return self.bin_counts

    @property
    def PCF(self):
        cdef float * pcf = self.pmftxytptr.getPCF().get()
        cdef np.npy_intp nbins[3]
        nbins[0] = <np.npy_intp> self.pmftxytptr.getNBinsT()
        nbins[1] = <np.npy_intp> self.pmftxytptr.getNBinsY()
        nbins[2] = <np.npy_intp> self.pmftxytptr.getNBinsX()
        cdef np.ndarray[np.float32_t, ndim=3] result = \
            np.PyArray_SimpleNewFromData(3, nbins, np.NPY_FLOAT32, <void*> pcf)
        return result

    def getPCF(self):
        warnings.warn("The getPCF function is deprecated in favor "
                      "of the PCF class attribute and will be "
                      "removed in a future version of freud.",
                      FreudDeprecationWarning)
        return self.PCF

    @property
    def X(self):
        cdef float * x = self.pmftxytptr.getX().get()
        cdef np.npy_intp nbins[1]
        nbins[0] = <np.npy_intp> self.pmftxytptr.getNBinsX()
        cdef np.ndarray[np.float32_t, ndim=1] result = \
            np.PyArray_SimpleNewFromData(1, nbins, np.NPY_FLOAT32, <void*> x)
        return result

    def getX(self):
        warnings.warn("The getX function is deprecated in favor "
                      "of the X class attribute and will be "
                      "removed in a future version of freud.",
                      FreudDeprecationWarning)
        return self.X

    @property
    def Y(self):
        cdef float * y = self.pmftxytptr.getY().get()
        cdef np.npy_intp nbins[1]
        nbins[0] = <np.npy_intp> self.pmftxytptr.getNBinsY()
        cdef np.ndarray[np.float32_t, ndim=1] result = \
            np.PyArray_SimpleNewFromData(1, nbins, np.NPY_FLOAT32, <void*> y)
        return result

    def getY(self):
        warnings.warn("The getY function is deprecated in favor "
                      "of the Y class attribute and will be "
                      "removed in a future version of freud.",
                      FreudDeprecationWarning)
        return self.Y

    @property
    def T(self):
        cdef float * t = self.pmftxytptr.getT().get()
        cdef np.npy_intp nbins[1]
        nbins[0] = <np.npy_intp> self.pmftxytptr.getNBinsT()
        cdef np.ndarray[np.float32_t, ndim=1] result = \
            np.PyArray_SimpleNewFromData(1, nbins, np.NPY_FLOAT32, <void*> t)
        return result

    def getT(self):
        warnings.warn("The getT function is deprecated in favor "
                      "of the T class attribute and will be "
                      "removed in a future version of freud.",
                      FreudDeprecationWarning)
        return self.T

    @property
    def jacobian(self):
        cdef float j = self.pmftxytptr.getJacobian()
        return j

    def getJacobian(self):
        warnings.warn("The getJacobian function is deprecated in favor "
                      "of the jacobian class attribute and will be "
                      "removed in a future version of freud.",
                      FreudDeprecationWarning)
        return self.jacobian

    @property
    def n_bins_X(self):
        cdef unsigned int x = self.pmftxytptr.getNBinsX()
        return x

    def getNBinsX(self):
        warnings.warn("The getNBinsX function is deprecated in favor "
                      "of the n_bins_X class attribute and will be "
                      "removed in a future version of freud.",
                      FreudDeprecationWarning)
        return self.n_bins_X

    @property
    def n_bins_Y(self):
        cdef unsigned int y = self.pmftxytptr.getNBinsY()
        return y

    def getNBinsY(self):
        warnings.warn("The getNBinsY function is deprecated in favor "
                      "of the n_bins_Y class attribute and will be "
                      "removed in a future version of freud.",
                      FreudDeprecationWarning)
        return self.n_bins_Y

    @property
    def n_bins_T(self):
        cdef unsigned int t = self.pmftxytptr.getNBinsT()
        return t

    def getNBinsT(self):
        warnings.warn("The getNBinsT function is deprecated in favor "
                      "of the n_bins_T class attribute and will be "
                      "removed in a future version of freud.",
                      FreudDeprecationWarning)
        return self.n_bins_T


cdef class PMFTXY2D(_PMFT):
    """Computes the PMFT [vanAndersKlotsa2014]_ [vanAndersAhmed2014]_ in
    coordinates :math:`x`, :math:`y` listed in the ``X`` and ``Y`` arrays.

    The values of :math:`x` and :math:`y` at which to compute the PCF are
    controlled by ``x_max``, ``y_max``, ``n_x``, and ``n_y`` parameters to the
    constructor. The ``x_max`` and ``y_max`` parameters determine the
    minimum/maximum distance at which to compute the PCF and ``n_x`` and
    ``n_y`` are the number of bins in :math:`x` and :math:`y`.

    .. note::
        **2D:** :py:class:`freud.pmft.PMFTXY2D` is only defined for 2D systems.
        The points must be passed in as :code:`[x, y, 0]`.
        Failing to set z=0 will lead to undefined behavior.

    .. moduleauthor:: Eric Harper <harperic@umich.edu>
    .. moduleauthor:: Vyas Ramasubramani <vramasub@umich.edu>

    Args:
        x_max (float):
            Maximum :math:`x` distance at which to compute the PMFT.
        y_max (float):
            Maximum :math:`y` distance at which to compute the PMFT.
        n_x (unsigned int):
            Number of bins in :math:`x`.
        n_y (unsigned int):
            Number of bins in :math:`y`.

    Attributes:
        box (:py:class:`freud.box.Box`):
            Box used in the calculation.
        bin_counts (:math:`\\left(N_{y}, N_{x}\\right)` :class:`numpy.ndarray`):
            Bin counts.
        PCF (:math:`\\left(N_{y}, N_{x}\\right)` :class:`numpy.ndarray`):
            The positional correlation function.
        PMFT (:math:`\\left(N_{y}, N_{x}\\right)` :class:`numpy.ndarray`):
            The potential of mean force and torque.
        r_cut (float):
            The cutoff used in the cell list.
        X (:math:`\\left(N_{x}\\right)` :class:`numpy.ndarray`):
            The array of :math:`x`-values for the PCF histogram.
        Y (:math:`\\left(N_{y}\\right)` :class:`numpy.ndarray`):
            The array of :math:`y`-values for the PCF histogram.
        jacobian (float):
            The Jacobian used in the PMFT.
<<<<<<< HEAD
        n_bins_x (unsigned int):
            The number of bins in the x-dimension of histogram.
        n_bins_y (unsigned int):
            The number of bins in the y-dimension of histogram.
    """  # noqa: E501
=======
        n_bins_X (unsigned int):
            The number of bins in the :math:`x`-dimension of the histogram.
        n_bins_Y (unsigned int):
            The number of bins in the :math:`y`-dimension of the histogram.
    """
>>>>>>> c5c538b6
    cdef freud._pmft.PMFTXY2D * pmftxy2dptr

    def __cinit__(self, x_max, y_max, n_x, n_y):
        if type(self) is PMFTXY2D:
            self.pmftxy2dptr = self.pmftptr = new freud._pmft.PMFTXY2D(
                x_max, y_max, n_x, n_y)
            self.rmax = np.sqrt(x_max**2 + y_max**2)

    def __dealloc__(self):
        if type(self) is PMFTXY2D:
            del self.pmftxy2dptr

    def accumulate(self, box, ref_points, ref_orientations, points=None,
                   orientations=None, nlist=None):
        """Calculates the positional correlation function and adds to the
        current histogram.

        Args:
            box (:class:`freud.box.Box`):
                Simulation box.
            ref_points ((:math:`N_{particles}`, 3) :class:`numpy.ndarray`):
                Reference points used in computation.
            ref_orientations ((:math:`N_{particles}`, 1) or (:math:`N_{particles}`,) :class:`numpy.ndarray`):
                Reference orientations as angles used in computation.
            points ((:math:`N_{particles}`, 3) :class:`numpy.ndarray`,
            optional):
                Points used in computation. Uses :code:`ref_points` if not
                provided or :code:`None`.
            orientations ((:math:`N_{particles}`, 1) or (:math:`N_{particles}`,) :class:`numpy.ndarray`, optional):
                Orientations as angles used in computation. Uses
                :code:`ref_orientations` if not provided or :code:`None`.
            nlist (:class:`freud.locality.NeighborList`, optional):
                NeighborList used to find bonds (Default value =
                :code:`None`).
        """  # noqa: E501
        cdef freud.box.Box b = freud.common.convert_box(box)
        if points is None:
            points = ref_points
        if orientations is None:
            orientations = ref_orientations

        ref_points = freud.common.convert_array(
            ref_points, 2, dtype=np.float32, contiguous=True,
            array_name="ref_points")
        if ref_points.shape[1] != 3:
            raise TypeError('ref_points should be an Nx3 array')

        ref_orientations = freud.common.convert_array(
            ref_orientations.squeeze(), 1, dtype=np.float32, contiguous=True,
            array_name="ref_orientations")

        points = freud.common.convert_array(
            points, 2, dtype=np.float32, contiguous=True, array_name="points")
        if points.shape[1] != 3:
            raise TypeError('points should be an Nx3 array')

        orientations = freud.common.convert_array(
            orientations.squeeze(), 1, dtype=np.float32, contiguous=True,
            array_name="orientations")

        defaulted_nlist = freud.locality.make_default_nlist(
            b, ref_points, points, self.rmax, nlist, None)
        cdef freud.locality.NeighborList nlist_ = defaulted_nlist[0]

        cdef np.ndarray[float, ndim=2] l_ref_points = ref_points
        cdef np.ndarray[float, ndim=2] l_points = points
        cdef np.ndarray[float, ndim=1] l_ref_orientations = ref_orientations
        cdef np.ndarray[float, ndim=1] l_orientations = orientations
        cdef unsigned int n_ref = <unsigned int> ref_points.shape[0]
        cdef unsigned int n_p = <unsigned int> points.shape[0]
        with nogil:
            self.pmftxy2dptr.accumulate(dereference(b.thisptr),
                                        nlist_.get_ptr(),
                                        <vec3[float]*> l_ref_points.data,
                                        <float*> l_ref_orientations.data,
                                        n_ref,
                                        <vec3[float]*> l_points.data,
                                        <float*> l_orientations.data,
                                        n_p)
        return self

    def compute(self, box, ref_points, ref_orientations, points=None,
                orientations=None, nlist=None):
        """Calculates the positional correlation function for the given points.
        Will overwrite the current histogram.

        Args:
            box (:class:`freud.box.Box`):
                Simulation box.
            ref_points ((:math:`N_{particles}`, 3) :class:`numpy.ndarray`):
                Reference points used in computation.
            ref_orientations ((:math:`N_{particles}`, 4) :class:`numpy.ndarray`):
                Reference orientations as angles used in computation.
            points ((:math:`N_{particles}`, 3) :class:`numpy.ndarray`,
            optional):
                Points used in computation. Uses :code:`ref_points` if not
                provided or :code:`None`.
            orientations ((:math:`N_{particles}`, 4) :class:`numpy.ndarray`,
            optional):
                Orientations as angles used in computation. Uses
                :code:`ref_orientations` if not provided or :code:`None`.
            nlist (:class:`freud.locality.NeighborList`, optional):
                NeighborList used to find bonds (Default value =
                :code:`None`).
        """  # noqa: E501
        self.reset()
        self.accumulate(box, ref_points, ref_orientations,
                        points, orientations, nlist)
        return self

    @property
    def bin_counts(self):
        cdef unsigned int * bin_counts = self.pmftxy2dptr.getBinCounts().get()
        cdef np.npy_intp nbins[2]
        nbins[0] = <np.npy_intp> self.pmftxy2dptr.getNBinsY()
        nbins[1] = <np.npy_intp> self.pmftxy2dptr.getNBinsX()
        cdef np.ndarray[np.uint32_t, ndim=2] result = \
            np.PyArray_SimpleNewFromData(2, nbins, np.NPY_UINT32,
                                         <void*> bin_counts)
        return result

    def getBinCounts(self):
        warnings.warn("The getBinCounts function is deprecated in favor "
                      "of the bin_counts class attribute and will be "
                      "removed in a future version of freud.",
                      FreudDeprecationWarning)
        return self.bin_counts

    @property
    def PCF(self):
        cdef float * pcf = self.pmftxy2dptr.getPCF().get()
        cdef np.npy_intp nbins[2]
        nbins[0] = <np.npy_intp> self.pmftxy2dptr.getNBinsY()
        nbins[1] = <np.npy_intp> self.pmftxy2dptr.getNBinsX()
        cdef np.ndarray[np.float32_t, ndim=2] result = \
            np.PyArray_SimpleNewFromData(2, nbins, np.NPY_FLOAT32, <void*> pcf)
        return result

    def getPCF(self):
        warnings.warn("The getPCF function is deprecated in favor "
                      "of the PCF class attribute and will be "
                      "removed in a future version of freud.",
                      FreudDeprecationWarning)
        return self.PCF

    @property
    def X(self):
        cdef float * x = self.pmftxy2dptr.getX().get()
        cdef np.npy_intp nbins[1]
        nbins[0] = <np.npy_intp> self.pmftxy2dptr.getNBinsX()
        cdef np.ndarray[np.float32_t, ndim=1] result = \
            np.PyArray_SimpleNewFromData(1, nbins, np.NPY_FLOAT32, <void*> x)
        return result

    def getX(self):
        warnings.warn("The getX function is deprecated in favor "
                      "of the X class attribute and will be "
                      "removed in a future version of freud.",
                      FreudDeprecationWarning)
        return self.X

    @property
    def Y(self):
        cdef float * y = self.pmftxy2dptr.getY().get()
        cdef np.npy_intp nbins[1]
        nbins[0] = <np.npy_intp> self.pmftxy2dptr.getNBinsY()
        cdef np.ndarray[np.float32_t, ndim=1] result = \
            np.PyArray_SimpleNewFromData(1, nbins, np.NPY_FLOAT32, <void*> y)
        return result

    def getY(self):
        warnings.warn("The getY function is deprecated in favor "
                      "of the Y class attribute and will be "
                      "removed in a future version of freud.",
                      FreudDeprecationWarning)
        return self.Y

    @property
    def n_bins_X(self):
        cdef unsigned int x = self.pmftxy2dptr.getNBinsX()
        return x

    def getNBinsX(self):
        warnings.warn("The getNBinsX function is deprecated in favor "
                      "of the n_bins_X class attribute and will be "
                      "removed in a future version of freud.",
                      FreudDeprecationWarning)
        return self.n_bins_X

    @property
    def n_bins_Y(self):
        cdef unsigned int y = self.pmftxy2dptr.getNBinsY()
        return y

    def getNBinsY(self):
        warnings.warn("The getNBinsY function is deprecated in favor "
                      "of the n_bins_Y class attribute and will be "
                      "removed in a future version of freud.",
                      FreudDeprecationWarning)
        return self.n_bins_Y

    @property
    def jacobian(self):
        cdef float j = self.pmftxy2dptr.getJacobian()
        return j

    def getJacobian(self):
        warnings.warn("The getJacobian function is deprecated in favor "
                      "of the jacobian class attribute and will be "
                      "removed in a future version of freud.",
                      FreudDeprecationWarning)
        return self.jacobian


cdef class PMFTXYZ(_PMFT):
    """Computes the PMFT [vanAndersKlotsa2014]_ [vanAndersAhmed2014]_ in
    coordinates :math:`x`, :math:`y`, :math:`z`, listed in the ``X``, ``Y``,
    and ``Z`` arrays.

    The values of :math:`x, y, z` at which to compute the PCF are controlled by
    ``x_max``, ``y_max``, ``z_max``, ``n_x``, ``n_y``, and ``n_z`` parameters
    to the constructor. The ``x_max``, ``y_max``, and ``z_max`` parameters]
    determine the minimum/maximum distance at which to compute the PCF and
    ``n_x``, ``n_y``, and ``n_z`` are the number of bins in :math:`x, y, z`.

    .. note::
        3D: :py:class:`freud.pmft.PMFTXYZ` is only defined for 3D systems.
        The points must be passed in as :code:`[x, y, z]`.

    .. moduleauthor:: Eric Harper <harperic@umich.edu>
    .. moduleauthor:: Vyas Ramasubramani <vramasub@umich.edu>

    Args:
        x_max (float):
            Maximum :math:`x` distance at which to compute the PMFT.
        y_max (float):
            Maximum :math:`y` distance at which to compute the PMFT.
        z_max (float):
            Maximum :math:`z` distance at which to compute the PMFT.
        n_x (unsigned int):
            Number of bins in :math:`x`.
        n_y (unsigned int):
            Number of bins in :math:`y`.
        n_z (unsigned int):
            Number of bins in :math:`z`.
        shiftvec (list):
            Vector pointing from ``[0, 0, 0]`` to the center of the PMFT.

    Attributes:
        box (:py:class:`freud.box.Box`):
            Box used in the calculation.
        bin_counts (:math:`\\left(N_{z}, N_{y}, N_{x}\\right)` :class:`numpy.ndarray`):
            Bin counts.
        PCF (:math:`\\left(N_{z}, N_{y}, N_{x}\\right)` :class:`numpy.ndarray`):
            The positional correlation function.
        PMFT (:math:`\\left(N_{z}, N_{y}, N_{x}\\right)` :class:`numpy.ndarray`):
            The potential of mean force and torque.
        r_cut (float):
            The cutoff used in the cell list.
        X (:math:`\\left(N_{x}\\right)` :class:`numpy.ndarray`):
            The array of :math:`x`-values for the PCF histogram.
        Y (:math:`\\left(N_{y}\\right)` :class:`numpy.ndarray`):
            The array of :math:`y`-values for the PCF histogram.
        Z (:math:`\\left(N_{z}\\right)` :class:`numpy.ndarray`):
            The array of :math:`z`-values for the PCF histogram.
        jacobian (float):
            The Jacobian used in the PMFT.
<<<<<<< HEAD
        n_bins_x (unsigned int):
            The number of bins in the x-dimension of histogram.
        n_bins_y (unsigned int):
            The number of bins in the y-dimension of histogram.
        n_bins_z (unsigned int):
            The number of bins in the z-dimension of histogram.
    """  # noqa: E501
=======
        n_bins_X (unsigned int):
            The number of bins in the :math:`x`-dimension of the histogram.
        n_bins_Y (unsigned int):
            The number of bins in the :math:`y`-dimension of the histogram.
        n_bins_Z (unsigned int):
            The number of bins in the :math:`z`-dimension of the histogram.
    """
>>>>>>> c5c538b6
    cdef freud._pmft.PMFTXYZ * pmftxyzptr
    cdef shiftvec

    def __cinit__(self, x_max, y_max, z_max, n_x, n_y, n_z,
                  shiftvec=[0, 0, 0]):
        cdef vec3[float] c_shiftvec
        if type(self) is PMFTXYZ:
            c_shiftvec = vec3[float](
                shiftvec[0], shiftvec[1], shiftvec[2])
            self.pmftxyzptr = self.pmftptr = new freud._pmft.PMFTXYZ(
                x_max, y_max, z_max, n_x, n_y, n_z, c_shiftvec)
            self.shiftvec = np.array(shiftvec, dtype=np.float32)
            self.rmax = np.sqrt(x_max**2 + y_max**2 + z_max**2)

    def __dealloc__(self):
        if type(self) is PMFTXYZ:
            del self.pmftxyzptr

    def accumulate(self, box, ref_points, ref_orientations, points=None,
                   orientations=None, face_orientations=None, nlist=None):
        """Calculates the positional correlation function and adds to the
        current histogram.

        Args:
            box (:class:`freud.box.Box`):
                Simulation box.
            ref_points ((:math:`N_{particles}`, 3) :class:`numpy.ndarray`):
                Reference points used in computation.
            ref_orientations ((:math:`N_{particles}`, 4) :class:`numpy.ndarray`):
                Reference orientations as angles used in computation.
            points ((:math:`N_{particles}`, 3) :class:`numpy.ndarray`,
            optional):
                Points used in computation. Uses :code:`ref_points` if not
                provided or :code:`None`.
            orientations ((:math:`N_{particles}`, 4) :class:`numpy.ndarray`, optional):
                Orientations as angles used in computation. Uses
                :code:`ref_orientations` if not provided or :code:`None`.
            face_orientations ((:math:`N_{particles}`, 4) :class:`numpy.ndarray`, optional):
                Orientations of particle faces to account for particle
                symmetry. If not supplied by user, unit quaternions will be
                supplied. If a 2D array of shape (:math:`N_f`, 4) or a
                3D array of shape (1, :math:`N_f`, 4) is supplied, the
                supplied quaternions will be broadcast for all particles.
                (Default value = :code:`None`).
            nlist (:class:`freud.locality.NeighborList`, optional):
                NeighborList used to find bonds (Default value =
                :code:`None`).
        """  # noqa: E501
        cdef freud.box.Box b = freud.common.convert_box(box)
        if points is None:
            points = ref_points
        if orientations is None:
            orientations = ref_orientations

        ref_points = freud.common.convert_array(
            ref_points, 2, dtype=np.float32, contiguous=True,
            array_name="ref_points")
        if ref_points.shape[1] != 3:
            raise TypeError('ref_points should be an Nx3 array')

        ref_orientations = freud.common.convert_array(
            ref_orientations, 2, dtype=np.float32, contiguous=True,
            array_name="ref_orientations")
        if ref_orientations.shape[1] != 4:
            raise ValueError(
                "The 2nd dimension must have 4 values: q0, q1, q2, q3")

        points = freud.common.convert_array(
            points, 2, dtype=np.float32, contiguous=True, array_name="points")
        if points.shape[1] != 3:
            raise TypeError('points should be an Nx3 array')
        points = points - self.shiftvec.reshape(1, 3)

        orientations = freud.common.convert_array(
            orientations, 2, dtype=np.float32, contiguous=True,
            array_name="orientations")
        if orientations.shape[1] != 4:
            raise ValueError(
                "The 2nd dimension must have 4 values: q0, q1, q2, q3")

        # handle multiple ways to input
        if face_orientations is None:
            # set to unit quaternion q = [1,0,0,0]
            face_orientations = np.zeros(
                shape=(ref_points.shape[0], 1, 4), dtype=np.float32)
            face_orientations[:, :, 0] = 1.0
        else:
            if face_orientations.ndim < 2 or face_orientations.ndim > 3:
                raise ValueError("points must be a 2 or 3 dimensional array")
            face_orientations = freud.common.convert_array(
                face_orientations, face_orientations.ndim,
                dtype=np.float32, contiguous=True,
                array_name=("face_orientations must be a {} "
                            "dimensional array").format(
                                face_orientations.ndim))
            if face_orientations.ndim == 2:
                if face_orientations.shape[1] != 4:
                    raise ValueError(
                        ("2nd dimension for orientations must have 4 values:"
                            "s, x, y, z"))
                # need to broadcast into new array
                tmp_face_orientations = np.zeros(
                    shape=(ref_points.shape[0],
                           face_orientations.shape[0],
                           face_orientations.shape[1]),
                    dtype=np.float32)
                tmp_face_orientations[:] = face_orientations
                face_orientations = tmp_face_orientations
            else:
                # Make sure that the first dimension is actually the number
                # of particles
                if face_orientations.shape[2] != 4:
                    raise ValueError(
                        "2nd dimension for orientations must have 4 values:"
                        "s, x, y, z")
                elif face_orientations.shape[0] not in (
                        1, ref_points.shape[0]):
                    raise ValueError(
                        "If provided as a 3D array, the first dimension of "
                        "the face_orientations array must be either of "
                        "size 1 or N_particles")
                elif face_orientations.shape[0] == 1:
                    face_orientations = np.repeat(
                        face_orientations, ref_points.shape[0], axis=0)

        defaulted_nlist = freud.locality.make_default_nlist(
            b, ref_points, points, self.rmax, nlist, None)
        cdef freud.locality.NeighborList nlist_ = defaulted_nlist[0]

        cdef np.ndarray[float, ndim=2] l_ref_points = ref_points
        cdef np.ndarray[float, ndim=2] l_points = points
        cdef np.ndarray[float, ndim=2] l_ref_orientations = ref_orientations
        cdef np.ndarray[float, ndim=2] l_orientations = orientations
        cdef np.ndarray[float, ndim=3] l_face_orientations = face_orientations
        cdef unsigned int nRef = <unsigned int> ref_points.shape[0]
        cdef unsigned int nP = <unsigned int> points.shape[0]
        cdef unsigned int nFaces = <unsigned int> face_orientations.shape[1]
        with nogil:
            self.pmftxyzptr.accumulate(
                dereference(b.thisptr),
                nlist_.get_ptr(),
                <vec3[float]*> l_ref_points.data,
                <quat[float]*> l_ref_orientations.data,
                nRef,
                <vec3[float]*> l_points.data,
                <quat[float]*> l_orientations.data,
                nP,
                <quat[float]*> l_face_orientations.data,
                nFaces)
        return self

    def compute(self, box, ref_points, ref_orientations, points=None,
                orientations=None, face_orientations=None, nlist=None):
        """Calculates the positional correlation function for the given points.
        Will overwrite the current histogram.

        Args:
            box (:class:`freud.box.Box`):
                Simulation box.
            ref_points ((:math:`N_{particles}`, 3) :class:`numpy.ndarray`):
                Reference points used in computation.
            ref_orientations ((:math:`N_{particles}`, 4) :class:`numpy.ndarray`):
                Reference orientations as angles used in computation.
            points ((:math:`N_{particles}`, 3) :class:`numpy.ndarray`,
            optional):
                Points used in computation. Uses :code:`ref_points` if not
                provided or :code:`None`.
            orientations ((:math:`N_{particles}`, 4) :class:`numpy.ndarray`,
            optional):
                Orientations as angles used in computation. Uses
                :code:`ref_orientations` if not provided or :code:`None`.
            face_orientations ((:math:`N_{particles}`, 4) :class:`numpy.ndarray`, optional):
                Orientations of particle faces to account for particle
                symmetry. If not supplied by user, unit quaternions will be
                supplied. If a 2D array of shape (:math:`N_f`, 4) or a
                3D array of shape (1, :math:`N_f`, 4) is supplied, the
                supplied quaternions will be broadcast for all particles.
                (Default value = :code:`None`).
            nlist (:class:`freud.locality.NeighborList`, optional):
                NeighborList used to find bonds (Default value =
                :code:`None`).
        """  # noqa: E501
        self.reset()
        self.accumulate(box, ref_points, ref_orientations,
                        points, orientations, face_orientations, nlist)
        return self

    @property
    def bin_counts(self):
        cdef unsigned int * bin_counts = self.pmftxyzptr.getBinCounts().get()
        cdef np.npy_intp nbins[3]
        nbins[0] = <np.npy_intp> self.pmftxyzptr.getNBinsZ()
        nbins[1] = <np.npy_intp> self.pmftxyzptr.getNBinsY()
        nbins[2] = <np.npy_intp> self.pmftxyzptr.getNBinsX()
        cdef np.ndarray[np.uint32_t, ndim=3] result = \
            np.PyArray_SimpleNewFromData(3, nbins, np.NPY_UINT32,
                                         <void*> bin_counts)
        return result

    def getBinCounts(self):
        warnings.warn("The getBinCounts function is deprecated in favor "
                      "of the bin_counts class attribute and will be "
                      "removed in a future version of freud.",
                      FreudDeprecationWarning)
        return self.bin_counts

    @property
    def PCF(self):
        cdef float * pcf = self.pmftxyzptr.getPCF().get()
        cdef np.npy_intp nbins[3]
        nbins[0] = <np.npy_intp> self.pmftxyzptr.getNBinsZ()
        nbins[1] = <np.npy_intp> self.pmftxyzptr.getNBinsY()
        nbins[2] = <np.npy_intp> self.pmftxyzptr.getNBinsX()
        cdef np.ndarray[np.float32_t, ndim=3] result = \
            np.PyArray_SimpleNewFromData(3, nbins, np.NPY_FLOAT32, <void*> pcf)
        return result

    def getPCF(self):
        warnings.warn("The getPCF function is deprecated in favor "
                      "of the PCF class attribute and will be "
                      "removed in a future version of freud.",
                      FreudDeprecationWarning)
        return self.PCF

    @property
    def X(self):
        cdef float * x = self.pmftxyzptr.getX().get()
        cdef np.npy_intp nbins[1]
        nbins[0] = <np.npy_intp> self.pmftxyzptr.getNBinsX()
        cdef np.ndarray[np.float32_t, ndim=1] result = \
            np.PyArray_SimpleNewFromData(1, nbins, np.NPY_FLOAT32, <void*> x)
        return result + self.shiftvec[0]

    def getX(self):
        warnings.warn("The getX function is deprecated in favor "
                      "of the X class attribute and will be "
                      "removed in a future version of freud.",
                      FreudDeprecationWarning)
        return self.X

    @property
    def Y(self):
        cdef float * y = self.pmftxyzptr.getY().get()
        cdef np.npy_intp nbins[1]
        nbins[0] = <np.npy_intp> self.pmftxyzptr.getNBinsY()
        cdef np.ndarray[np.float32_t, ndim=1] result = \
            np.PyArray_SimpleNewFromData(1, nbins, np.NPY_FLOAT32, <void*> y)
        return result + self.shiftvec[1]

    def getY(self):
        warnings.warn("The getY function is deprecated in favor "
                      "of the Y class attribute and will be "
                      "removed in a future version of freud.",
                      FreudDeprecationWarning)
        return self.Y

    @property
    def Z(self):
        cdef float * z = self.pmftxyzptr.getZ().get()
        cdef np.npy_intp nbins[1]
        nbins[0] = <np.npy_intp> self.pmftxyzptr.getNBinsZ()
        cdef np.ndarray[np.float32_t, ndim=1] result = \
            np.PyArray_SimpleNewFromData(1, nbins, np.NPY_FLOAT32, <void*> z)
        return result + self.shiftvec[2]

    def getZ(self):
        warnings.warn("The getZ function is deprecated in favor "
                      "of the Z class attribute and will be "
                      "removed in a future version of freud.",
                      FreudDeprecationWarning)
        return self.Z

    @property
    def n_bins_X(self):
        cdef unsigned int x = self.pmftxyzptr.getNBinsX()
        return x

    def getNBinsX(self):
        warnings.warn("The getNBinsX function is deprecated in favor "
                      "of the n_bins_X class attribute and will be "
                      "removed in a future version of freud.",
                      FreudDeprecationWarning)
        return self.n_bins_X

    @property
    def n_bins_Y(self):
        cdef unsigned int y = self.pmftxyzptr.getNBinsY()
        return y

    def getNBinsY(self):
        warnings.warn("The getNBinsY function is deprecated in favor "
                      "of the n_bins_Y class attribute and will be "
                      "removed in a future version of freud.",
                      FreudDeprecationWarning)
        return self.n_bins_Y

    @property
    def n_bins_Z(self):
        cdef unsigned int z = self.pmftxyzptr.getNBinsZ()
        return z

    def getNBinsZ(self):
        warnings.warn("The getNBinsZ function is deprecated in favor "
                      "of the n_bins_Z class attribute and will be "
                      "removed in a future version of freud.",
                      FreudDeprecationWarning)
        return self.n_bins_Z

    @property
    def jacobian(self):
        cdef float j = self.pmftxyzptr.getJacobian()
        return j

    def getJacobian(self):
        warnings.warn("The getJacobian function is deprecated in favor "
                      "of the jacobian class attribute and will be "
                      "removed in a future version of freud.",
                      FreudDeprecationWarning)
        return self.jacobian<|MERGE_RESOLUTION|>--- conflicted
+++ resolved
@@ -160,14 +160,8 @@
         T1 (:math:`\\left(N_{\\theta1}\\right)` :class:`numpy.ndarray`):
             The array of :math:`\\theta_1`-values for the PCF histogram.
         T2 (:math:`\\left(N_{\\theta2}\\right)` :class:`numpy.ndarray`):
-<<<<<<< HEAD
-            The array of T2-values for the PCF histogram.
-        inverse_jacobian (:math:`\\left(N_{r}, N_{\\theta2}, \ N_{\\theta1}\\right)`):
-=======
             The array of :math:`\\theta_2`-values for the PCF histogram.
-        inverse_jacobian (:math:`\\left(N_{r}, N_{\\theta2}, \
-        N_{\\theta1}\\right)`):
->>>>>>> c5c538b6
+        inverse_jacobian (:math:`\\left(N_{r}, N_{\\theta2}, N_{\\theta1}\\right)`):
             The inverse Jacobian used in the PMFT.
         n_bins_R (unsigned int):
             The number of bins in the :math:`r`-dimension of the histogram.
@@ -175,14 +169,9 @@
             The number of bins in the :math:`\\theta_1`-dimension of the
             histogram.
         n_bins_T2 (unsigned int):
-<<<<<<< HEAD
-            The number of bins in the T2-dimension of histogram.
-    """  # noqa: E501
-=======
             The number of bins in the :math:`\\theta_2`-dimension of the
             histogram.
-    """
->>>>>>> c5c538b6
+    """  # noqa: E501
     cdef freud._pmft.PMFTR12 * pmftr12ptr
 
     def __cinit__(self, r_max, n_r, n_t1, n_t2):
@@ -491,14 +480,9 @@
         n_bins_Y (unsigned int):
             The number of bins in the :math:`y`-dimension of the histogram.
         n_bins_T (unsigned int):
-<<<<<<< HEAD
-            The number of bins in the T-dimension of histogram.
-    """  # noqa: E501
-=======
             The number of bins in the :math:`\\theta`-dimension of the
             histogram.
-    """
->>>>>>> c5c538b6
+    """  # noqa: E501
     cdef freud._pmft.PMFTXYT * pmftxytptr
 
     def __cinit__(self, x_max, y_max, n_x, n_y, n_t):
@@ -788,19 +772,11 @@
             The array of :math:`y`-values for the PCF histogram.
         jacobian (float):
             The Jacobian used in the PMFT.
-<<<<<<< HEAD
-        n_bins_x (unsigned int):
-            The number of bins in the x-dimension of histogram.
-        n_bins_y (unsigned int):
-            The number of bins in the y-dimension of histogram.
-    """  # noqa: E501
-=======
         n_bins_X (unsigned int):
             The number of bins in the :math:`x`-dimension of the histogram.
         n_bins_Y (unsigned int):
             The number of bins in the :math:`y`-dimension of the histogram.
-    """
->>>>>>> c5c538b6
+    """  # noqa: E501
     cdef freud._pmft.PMFTXY2D * pmftxy2dptr
 
     def __cinit__(self, x_max, y_max, n_x, n_y):
@@ -1068,23 +1044,13 @@
             The array of :math:`z`-values for the PCF histogram.
         jacobian (float):
             The Jacobian used in the PMFT.
-<<<<<<< HEAD
-        n_bins_x (unsigned int):
-            The number of bins in the x-dimension of histogram.
-        n_bins_y (unsigned int):
-            The number of bins in the y-dimension of histogram.
-        n_bins_z (unsigned int):
-            The number of bins in the z-dimension of histogram.
-    """  # noqa: E501
-=======
         n_bins_X (unsigned int):
             The number of bins in the :math:`x`-dimension of the histogram.
         n_bins_Y (unsigned int):
             The number of bins in the :math:`y`-dimension of the histogram.
         n_bins_Z (unsigned int):
             The number of bins in the :math:`z`-dimension of the histogram.
-    """
->>>>>>> c5c538b6
+    """  # noqa: E501
     cdef freud._pmft.PMFTXYZ * pmftxyzptr
     cdef shiftvec
 
