# Copyright (c) 2010-2016 The Regents of the University of Michigan
# This file is part of the Freud project, released under the BSD 3-Clause License.

from freud.util._VectorMath cimport vec3
from freud.util._Boost cimport shared_array
cimport freud._box as _box
cimport freud._density as density
from libc.string cimport memcpy
import numpy as np
cimport numpy as np

# Numpy must be initialized. When using numpy from C or Cython you must
# _always_ do that, or you will have segfaults
np.import_array()

cdef class FloatCF:
    """Computes the pairwise correlation function :math:`\\left< p*q \\right> \\left( r \\right)` \
    between two sets of points with associated values p and q.

    Two sets of points and two sets of real values associated with those
    points are given. Computing the correlation function results in an
    array of the expected (average) product of all values at a given
    radial distance.

    The values of r to compute the correlation function at are
    controlled by the rmax and dr parameters to the constructor. rmax
    determines the maximum r at which to compute the correlation
    function and dr is the step size for each bin.

    2D: CorrelationFunction properly handles 2D boxes. As with everything
    else in freud, 2D points must be passed in as 3 component vectors
    x,y,0. Failing to set 0 in the third component will lead to
    undefined behavior.

    Self-correlation: It is often the case that we wish to compute the correlation
    function of a set of points with itself. If given the same arrays
    for both points and ref_points, we omit accumulating the
    self-correlation value in the first bin.

    .. moduleauthor:: Matthew Spellings <mspells@umich.edu>

    :param r_max: distance over which to calculate
    :param dr: bin size
    :type r_max: float
    :type dr: float
    """
    cdef density.CorrelationFunction[double] *thisptr

    def __cinit__(self, float rmax, float dr):
        if dr <= 0.0:
            raise ValueError("dr must be > 0")
        self.thisptr = new density.CorrelationFunction[double](rmax, dr)

    def __dealloc__(self):
        del self.thisptr

    def accumulate(self, box, ref_points, refValues, points, values):
        """
        Calculates the correlation function and adds to the current histogram.

        :param box: simulation box
        :param ref_points: reference points to calculate the local density
        :param refValues: values to use in computation
        :param points: points to calculate the local density
        :param values: values to use in computation
        :type box: :py:class:`freud.box.Box`
        :type ref_points: :class:`numpy.ndarray`, shape=(:math:`N_{particles}`, 3), dtype= :class:`numpy.float32`
        :type refValues: :class:`numpy.ndarray`, shape=(:math:`N_{particles}`), dtype= :class:`numpy.float64`
        :type points: :class:`numpy.ndarray`, shape=(:math:`N_{particles}`, 3), dtype= :class:`numpy.float32`
        :type values: :class:`numpy.ndarray`, shape=(:math:`N_{particles}`), dtype= :class:`numpy.float64`
        """
        ref_points = freud.common.convert_array(ref_points, 2, dtype=np.float32, contiguous=True,
            dim_message="ref_points must be a 2 dimensional array")
        points = freud.common.convert_array(points, 2, dtype=np.float32, contiguous=True,
            dim_message="points must be a 2 dimensional array")
        refValues = freud.common.convert_array(refValues, 1, dtype=np.float64, contiguous=True)
        values = freud.common.convert_array(values, 1, dtype=np.float64, contiguous=True)
        if ref_points.shape[1] != 3 or points.shape[1] != 3:
            raise ValueError("the 2nd dimension must have 3 values: x, y, z")
        cdef np.ndarray[float, ndim=2] l_ref_points = ref_points
        cdef np.ndarray[float, ndim=2] l_points;
        if ref_points is points:
            l_points = l_ref_points;
        else:
            l_points = points
        cdef np.ndarray[np.float64_t, ndim=1] l_refValues = refValues
        cdef np.ndarray[np.float64_t, ndim=1] l_values
        if values is refValues:
            l_values = l_refValues
        else:
            l_values = values
        cdef unsigned int n_ref = <unsigned int> ref_points.shape[0]
        cdef unsigned int n_p = <unsigned int> points.shape[0]
        cdef _box.Box l_box = _box.Box(box.getLx(), box.getLy(), box.getLz(), box.getTiltFactorXY(),
            box.getTiltFactorXZ(), box.getTiltFactorYZ(), box.is2D())
        with nogil:
            self.thisptr.accumulate(l_box, <vec3[float]*>l_ref_points.data, <double*>l_refValues.data, n_ref,
                <vec3[float]*>l_points.data, <double*>l_values.data, n_p)

    def getRDF(self):
        """
        :return: expected (average) product of all values at a given radial distance
        :rtype: :class:`numpy.ndarray`, shape=(:math:`N_{bins}`), dtype= :class:`numpy.float64`
        """
        cdef double *rdf = self.thisptr.getRDF().get()
        cdef np.npy_intp nbins[1]
        nbins[0] = <np.npy_intp>self.thisptr.getNBins()
        cdef np.ndarray[np.float64_t, ndim=1] result = np.PyArray_SimpleNewFromData(1, nbins, np.NPY_FLOAT64, <void*>rdf)
        return result

    def getBox(self):
        """
        Get the box used in the calculation

        :return: Freud Box
        :rtype: :py:class:`freud.box.Box`
        """
        return BoxFromCPP(<box.Box> self.thisptr.getBox())

    def resetCorrelationFunction(self):
        """
        resets the values of the correlation function histogram in memory
        """
        self.thisptr.resetCorrelationFunction()

    def compute(self, box, ref_points, refValues, points, values):
        """
        Calculates the correlation function for the given points. Will overwrite the current histogram.

        :param box: simulation box
        :param ref_points: reference points to calculate the local density
        :param refValues: values to use in computation
        :param points: points to calculate the local density
        :param values: values to use in computation
        :type box: :py:class:`freud.box.Box`
        :type ref_points: :class:`numpy.ndarray`, shape=(:math:`N_{particles}`, 3), dtype= :class:`numpy.float32`
        :type refValues: :class:`numpy.ndarray`, shape=(:math:`N_{particles}`), dtype= :class:`numpy.float64`
        :type points: :class:`numpy.ndarray`, shape=(:math:`N_{particles}`, 3), dtype= :class:`numpy.float32`
        :type values: :class:`numpy.ndarray`, shape=(:math:`N_{particles}`), dtype= :class:`numpy.float64`
        """
        self.thisptr.resetCorrelationFunction()
        self.accumulate(box, ref_points, refValues, points, values)

    def reduceCorrelationFunction(self):
        """
        Reduces the histogram in the values over N processors to a single histogram. This is called automatically by
        :py:meth:`freud.density.FloatCF.getRDF()`, :py:meth:`freud.density.FloatCF.getCounts()`.
        """
        self.thisptr.reduceCorrelationFunction()

    def getCounts(self):
        """
        :return: counts of each histogram bin
        :rtype: :class:`numpy.ndarray`, shape=(:math:`N_{bins}`), dtype= :class:`numpy.int32`
        """
        cdef unsigned int *counts = self.thisptr.getCounts().get()
        cdef np.npy_intp nbins[1]
        nbins[0] = <np.npy_intp>self.thisptr.getNBins()
        cdef np.ndarray[np.uint32_t, ndim=1] result = np.PyArray_SimpleNewFromData(1, nbins, np.NPY_UINT32, <void*>counts)
        return result

    def getR(self):
        """
        :return: values of bin centers
        :rtype: :class:`numpy.ndarray`, shape=(:math:`N_{bins}`), dtype= :class:`numpy.float32`
        """
        cdef float *r = self.thisptr.getR().get()
        cdef np.npy_intp nbins[1]
        nbins[0] = <np.npy_intp>self.thisptr.getNBins()
        cdef np.ndarray[np.float32_t, ndim=1] result = np.PyArray_SimpleNewFromData(1, nbins, np.NPY_FLOAT32, <void*>r)
        return result

cdef class ComplexCF:
    """Computes the pairwise correlation function :math:`\\left< p*q \\right> \\left( r \\right)` \
    between two sets of points with associated values :math:`p` and :math:`q`.

    Two sets of points and two sets of complex values associated with those
    points are given. Computing the correlation function results in an
    array of the expected (average) product of all values at a given
    radial distance.

    The values of :math:`r` to compute the correlation function at are
    controlled by the rmax and dr parameters to the constructor. rmax
    determines the maximum r at which to compute the correlation
    function and dr is the step size for each bin.

    2D: CorrelationFunction properly handles 2D boxes. As with everything
    else in freud, 2D points must be passed in as 3 component vectors
    x,y,0. Failing to set 0 in the third component will lead to
    undefined behavior.

    Self-correlation: It is often the case that we wish to compute the correlation
    function of a set of points with itself. If given the same arrays
    for both points and ref_points, we omit accumulating the
    self-correlation value in the first bin.

    .. moduleauthor:: Matthew Spellings <mspells@umich.edu>

    :param r_max: distance over which to calculate
    :param dr: bin size
    :type r_max: float
    :type dr: float
    """
    cdef density.CorrelationFunction[np.complex128_t] *thisptr

    def __cinit__(self, float rmax, float dr):
        if dr <= 0.0:
            raise ValueError("dr must be > 0")
        self.thisptr = new density.CorrelationFunction[np.complex128_t](rmax, dr)

    def __dealloc__(self):
        del self.thisptr

    def accumulate(self, box, ref_points, refValues, points, values):
        """
        Calculates the correlation function and adds to the current histogram.

        :param box: simulation box
        :param ref_points: reference points to calculate the local density
        :param refValues: values to use in computation
        :param points: points to calculate the local density
        :param values: values to use in computation
        :type box: :py:class:`freud.box.Box`
        :type ref_points: :class:`numpy.ndarray`, shape=(:math:`N_{particles}`, 3), dtype= :class:`numpy.float32`
        :type refValues: :class:`numpy.ndarray`, shape=(:math:`N_{particles}`), dtype= :class:`numpy.complex128`
        :type points: :class:`numpy.ndarray`, shape=(:math:`N_{particles}`, 3), dtype= :class:`numpy.float32`
        :type values: :class:`numpy.ndarray`, shape=(:math:`N_{particles}`), dtype= :class:`numpy.complex128`
        """
        ref_points = freud.common.convert_array(ref_points, 2, dtype=np.float32, contiguous=True,
            dim_message="ref_points must be a 2 dimensional array")
        points = freud.common.convert_array(points, 2, dtype=np.float32, contiguous=True,
            dim_message="points must be a 2 dimensional array")
        refValues = freud.common.convert_array(refValues, 1, dtype=np.complex128, contiguous=True)
        values = freud.common.convert_array(values, 1, dtype=np.complex128, contiguous=True)
        if ref_points.shape[1] != 3 or points.shape[1] != 3:
            raise ValueError("the 2nd dimension must have 3 values: x, y, z")
        cdef np.ndarray[float, ndim=2] l_ref_points = ref_points
        cdef np.ndarray[float, ndim=2] l_points;
        if ref_points is points:
            l_points = l_ref_points;
        else:
            l_points = points
        cdef np.ndarray[np.complex128_t, ndim=1] l_refValues = refValues
        cdef np.ndarray[np.complex128_t, ndim=1] l_values
        if values is refValues:
            l_values = l_refValues
        else:
            l_values = values
        cdef unsigned int n_ref = <unsigned int> ref_points.shape[0]
        cdef unsigned int n_p = <unsigned int> points.shape[0]
        cdef _box.Box l_box = _box.Box(box.getLx(), box.getLy(), box.getLz(), box.getTiltFactorXY(),
            box.getTiltFactorXZ(), box.getTiltFactorYZ(), box.is2D())
        with nogil:
            self.thisptr.accumulate(l_box, <vec3[float]*>l_ref_points.data, <np.complex128_t*>l_refValues.data, n_ref,
                <vec3[float]*>l_points.data, <np.complex128_t*>l_values.data, n_p)

    def getRDF(self):
        """
        :return: expected (average) product of all values at a given radial distance
        :rtype: :class:`numpy.ndarray`, shape=(:math:`N_{bins}`), dtype= :class:`numpy.complex128`
        """
        cdef np.complex128_t *rdf = self.thisptr.getRDF().get()
        cdef np.npy_intp nbins[1]
        nbins[0] = <np.npy_intp>self.thisptr.getNBins()
        cdef np.ndarray[np.complex128_t, ndim=1] result = np.PyArray_SimpleNewFromData(1, nbins, np.NPY_COMPLEX128, <void*>rdf)
        return result

    def getBox(self):
        """
        :return: Freud Box
        :rtype: :py:meth:`freud.box.Box()`
        """
        return BoxFromCPP(<box.Box> self.thisptr.getBox())

    def resetCorrelationFunction(self):
        """
        resets the values of the correlation function histogram in memory
        """
        self.thisptr.resetCorrelationFunction()

    def compute(self, box, ref_points, refValues, points, values):
        """
        Calculates the correlation function for the given points. Will overwrite the current histogram.

        :param box: simulation box
        :param ref_points: reference points to calculate the local density
        :param refValues: values to use in computation
        :param points: points to calculate the local density
        :param values: values to use in computation
        :type box: :py:class:`freud.box.Box`
        :type ref_points: :class:`numpy.ndarray`, shape=(:math:`N_{particles}`, 3), dtype= :class:`numpy.float32`
        :type refValues: :class:`numpy.ndarray`, shape=(:math:`N_{particles}`), dtype= :class:`numpy.complex128`
        :type points: :class:`numpy.ndarray`, shape=(:math:`N_{particles}`, 3), dtype= :class:`numpy.float32`
        :type values: :class:`numpy.ndarray`, shape=(:math:`N_{particles}`), dtype= :class:`numpy.complex128`
        """
        self.thisptr.resetCorrelationFunction()
        self.accumulate(box, ref_points, refValues, points, values)

    def reduceCorrelationFunction(self):
        """
        Reduces the histogram in the values over N processors to a single histogram. This is called automatically by
        :py:meth:`freud.density.ComplexCF.getRDF()`, :py:meth:`freud.density.ComplexCF.getCounts()`.
        """
        self.thisptr.reduceCorrelationFunction()

    def getCounts(self):
        """
        :return: counts of each histogram bin
        :rtype: :class:`numpy.ndarray`, shape=(:math:`N_{bins}`), dtype= :class:`numpy.int32`
        """
        cdef unsigned int *counts = self.thisptr.getCounts().get()
        cdef np.npy_intp nbins[1]
        nbins[0] = <np.npy_intp>self.thisptr.getNBins()
        cdef np.ndarray[np.uint32_t, ndim=1] result = np.PyArray_SimpleNewFromData(1, nbins, np.NPY_UINT32, <void*>counts)
        return result

    def getR(self):
        """
        :return: values of bin centers
        :rtype: :class:`numpy.ndarray`, shape=(:math:`N_{bins}`), dtype= :class:`numpy.float32`
        """
        cdef float *r = self.thisptr.getR().get()
        cdef np.npy_intp nbins[1]
        nbins[0] = <np.npy_intp>self.thisptr.getNBins()
        cdef np.ndarray[np.float32_t, ndim=1] result = np.PyArray_SimpleNewFromData(1, nbins, np.NPY_FLOAT32, <void*>r)
        return result

cdef class GaussianDensity:
    """Computes the density of a system on a grid.

    Replaces particle positions with a gaussian blur and calculates the contribution from the grid based upon the
    distance of the grid cell from the center of the Gaussian. The dimensions of the image (grid) are set in the
    constructor.

    .. moduleauthor:: Joshua Anderson <joaander@umich.edu>

    :param width: number of pixels to make the image
    :param width_x: number of pixels to make the image in x
    :param width_y: number of pixels to make the image in y
    :param width_z: number of pixels to make the image in z
    :param r_cut: distance over which to blur
    :param sigma: sigma parameter for gaussian
    :type width: unsigned int
    :type width_x: unsigned int
    :type width_y: unsigned int
    :type width_z: unsigned int
    :type r_cut: float
    :type sigma: float

    - Constructor Calls:

        Initialize with all dimensions identical::

            freud.density.GaussianDensity(width, r_cut, dr)

        Initialize with each dimension specified::

            freud.density.GaussianDensity(width_x, width_y, width_z, r_cut, dr)
    """
    cdef density.GaussianDensity *thisptr

    def __cinit__(self, *args):
        if len(args) == 3:
            self.thisptr = new density.GaussianDensity(args[0], args[1], args[2])
        elif len(args) == 5:
            self.thisptr = new density.GaussianDensity(args[0], args[1], args[2],
                                                       args[3], args[4])
        else:
            raise TypeError('GaussianDensity takes exactly 3 or 5 arguments')

    def getBox(self):
        """
        :return: Freud Box
        :rtype: :py:class:`freud.box.Box`
        """
        return BoxFromCPP(self.thisptr.getBox())

    def compute(self, box, points):
        """
        Calculates the gaussian blur for the specified points. Does not accumulate (will overwrite current image).

        :param box: simulation box
        :param points: points to calculate the local density
        :type box: :py:class:`freud.box.Box`
        :type points: :class:`numpy.ndarray`, shape=(:math:`N_{particles}`, 3), dtype= :class:`numpy.float32`
        """
        points = freud.common.convert_array(points, 2, dtype=np.float32, contiguous=True,
            dim_message="points must be a 2 dimensional array")
        if points.shape[1] != 3:
            raise ValueError("the 2nd dimension must have 3 values: x, y, z")
        cdef np.ndarray[float, ndim=2] l_points = points
        cdef unsigned int n_p = points.shape[0]
        cdef _box.Box l_box = _box.Box(box.getLx(), box.getLy(), box.getLz(), box.getTiltFactorXY(),
            box.getTiltFactorXZ(), box.getTiltFactorYZ(), box.is2D())
        with nogil:
            self.thisptr.compute(l_box, <vec3[float]*>l_points.data, n_p)

    def getGaussianDensity(self):
        """
        :return: Image (grid) with values of gaussian
        :rtype: :class:`numpy.ndarray`, shape=(:math:`w_x`, :math:`w_y`, :math:`w_z`), dtype= :class:`numpy.float32`
        """
        cdef float *density = self.thisptr.getDensity().get()
        cdef np.npy_intp nbins[1]
        arraySize = self.thisptr.getWidthY() * self.thisptr.getWidthX()
        cdef _box.Box l_box = self.thisptr.getBox()
        if not l_box.is2D():
            arraySize *= self.thisptr.getWidthZ()
        nbins[0] = <np.npy_intp>arraySize
        cdef np.ndarray[np.float32_t, ndim=1] result = np.PyArray_SimpleNewFromData(1, nbins, np.NPY_FLOAT32, <void*>density)
        if l_box.is2D():
            arrayShape = (self.thisptr.getWidthY(), self.thisptr.getWidthX())
        else:
            arrayShape = (self.thisptr.getWidthZ(), self.thisptr.getWidthY(), self.thisptr.getWidthX())
        pyResult = np.reshape(np.ascontiguousarray(result), arrayShape)
        return pyResult

    def resetDensity(self):
        """
        resets the values of GaussianDensity in memory
        """
        self.thisptr.resetDensity()

cdef class LocalDensity:
    """ Computes the local density around a particle

    The density of the local environment is computed and averaged for a given set of reference points in a sea of
    data points. Providing the same points calculates them against themselves. Computing the local density results in
    an array listing the value of the local density around each reference point. Also available is the number of
    neighbors for each reference point, giving the user the ability to count the number of particles in that region.

    The values to compute the local density are set in the constructor. r_cut sets the maximum distance at which to
    calculate the local density. volume is the volume of a single particle. diameter is the diameter of the circumsphere
    of an individual particle.

    2D:
    RDF properly handles 2D boxes. Requires the points to be passed in [x, y, 0]. Failing to z=0 will lead to undefined
    behavior.

    .. moduleauthor:: Joshua Anderson <joaander@umich.edu>

    :param r_cut: maximum distance over which to calculate the density
    :param volume: volume of a single particle
    :param diameter: diameter of particle circumsphere
    :type r_cut: float
    :type volume: float
    :type diameter: float
    """
    cdef density.LocalDensity *thisptr

    def __cinit__(self, float r_cut, float volume, float diameter):
        self.thisptr = new density.LocalDensity(r_cut, volume, diameter)

    def getBox(self):
        """
        :return: Freud Box
        :rtype: :py:class:`freud.box.Box`
        """
        return BoxFromCPP(self.thisptr.getBox())

    def compute(self, box, ref_points, points=None):
        """
        Calculates the local density for the specified points. Does not accumulate (will overwrite current data).

        :param box: simulation box
        :param ref_points: reference points to calculate the local density
        :param points: (optional) points to calculate the local density
        :type box: :py:class:`freud.box.Box`
        :type ref_points: :class:`numpy.ndarray`, shape=(:math:`N_{particles}`, 3), dtype= :class:`numpy.float32`
        :type points: :class:`numpy.ndarray`, shape=(:math:`N_{particles}`, 3), dtype= :class:`numpy.float32`
        """
<<<<<<< HEAD
        box = args[0]
        ref_points = args[1]
        # new api
        if len(args) == 3:
            points = args[2]
        # old api
        else:
            points = args[1]
        ref_points = freud.common.convert_array(ref_points, 2, dtype=np.float32, contiguous=True,
            dim_message="ref_points must be a 2 dimensional array")
        points = freud.common.convert_array(points, 2, dtype=np.float32, contiguous=True,
            dim_message="points must be a 2 dimensional array")
=======
        if points is None:
            points = ref_points
        if (ref_points.dtype != np.float32) or (points.dtype != np.float32):
            raise ValueError("points must be a numpy float32 array")
        if len(ref_points.shape) != 2 or len(points.shape) != 2:
            raise ValueError("points must be a 2 dimensional array")
>>>>>>> 2eb4acd7
        if ref_points.shape[1] != 3 or points.shape[1] != 3:
            raise ValueError("the 2nd dimension must have 3 values: x, y, z")
        cdef np.ndarray[float, ndim=2] l_ref_points = ref_points
        cdef np.ndarray[float, ndim=2] l_points = points
        cdef unsigned int n_ref = <unsigned int> ref_points.shape[0]
        cdef unsigned int n_p = <unsigned int> points.shape[0]
        cdef _box.Box l_box = _box.Box(box.getLx(), box.getLy(), box.getLz(), box.getTiltFactorXY(),
            box.getTiltFactorXZ(), box.getTiltFactorYZ(), box.is2D())
        with nogil:
            self.thisptr.compute(l_box, <vec3[float]*>l_ref_points.data, n_ref, <vec3[float]*>l_points.data, n_p)

    def getDensity(self):
        """
        :return: Density array for each particle
        :rtype: :class:`numpy.ndarray`, shape=(:math:`N_{particles}`), dtype= :class:`numpy.float32`
        """
        cdef float *density = self.thisptr.getDensity().get()
        cdef np.npy_intp nref[1]
        nref[0] = <np.npy_intp>self.thisptr.getNRef()
        cdef np.ndarray[np.float32_t, ndim=1] result = np.PyArray_SimpleNewFromData(1, nref, np.NPY_FLOAT32, <void*>density)
        return result

    def getNumNeighbors(self):
        """
        :return: Number of neighbors for each particle
        :rtype: :class:`numpy.ndarray`, shape=(:math:`N_{particles}`), dtype= :class:`numpy.float32`
        """
        cdef float *neighbors = self.thisptr.getNumNeighbors().get()
        cdef np.npy_intp nref[1]
        nref[0] = <np.npy_intp>self.thisptr.getNRef()
        cdef np.ndarray[np.float32_t, ndim=1] result = np.PyArray_SimpleNewFromData(1, nref, np.NPY_FLOAT32, <void*>neighbors)
        return result

cdef class RDF:
    """ Computes RDF for supplied data

    The RDF (:math:`g \\left( r \\right)`) is computed and averaged for a given set of reference points in a sea of \
    data points. Providing the same points calculates them against themselves. Computing the RDF results in an rdf \
    array listing the value of the RDF at each given :math:`r`, listed in the r array.

    The values of :math:`r` to compute the rdf are set by the values of rmax, dr in the constructor. rmax sets the maximum
    distance at which to calculate the :math:`g \\left( r \\right)` while dr determines the step size for each bin.

    .. moduleauthor:: Eric Harper <harperic@umich.edu>

    .. note::
        2D: RDF properly handles 2D boxes. Requires the points to be passed in [x, y, 0]. Failing to z=0 will lead to \
        undefined behavior.

    :param rmax: maximum distance to calculate
    :param dr: distance between histogram bins
    :type rmax: float
    :type dr: float
    """
    cdef density.RDF *thisptr

    def __cinit__(self, float rmax, float dr):
        if dr <= 0.0:
            raise ValueError("dr must be > 0")
        self.thisptr = new density.RDF(rmax, dr)

    def __dealloc__(self):
        del self.thisptr

    def getBox(self):
        """
        :return: Freud Box
        :rtype: :py:class:`freud.box.Box`
        """
        return BoxFromCPP(self.thisptr.getBox())

    def accumulate(self, box, ref_points, points):
        """
        Calculates the rdf and adds to the current rdf histogram.

        :param box: simulation box
        :param ref_points: reference points to calculate the local density
        :param points: points to calculate the local density
        :type box: :py:class:`freud.box.Box`
        :type ref_points: :class:`numpy.ndarray`, shape=(:math:`N_{particles}`, 3), dtype= :class:`numpy.float32`
        :type points: :class:`numpy.ndarray`, shape=(:math:`N_{particles}`, 3), dtype= :class:`numpy.float32`
        """
        ref_points = freud.common.convert_array(ref_points, 2, dtype=np.float32, contiguous=True,
            dim_message="ref_points must be a 2 dimensional array")
        points = freud.common.convert_array(points, 2, dtype=np.float32, contiguous=True,
            dim_message="points must be a 2 dimensional array")
        if ref_points.shape[1] != 3 or points.shape[1] != 3:
            raise ValueError("the 2nd dimension must have 3 values: x, y, z")
        cdef np.ndarray[float, ndim=2] l_ref_points = ref_points
        cdef np.ndarray[float, ndim=2] l_points = points
        cdef unsigned int n_ref = <unsigned int> ref_points.shape[0]
        cdef unsigned int n_p = <unsigned int> points.shape[0]
        cdef _box.Box l_box = _box.Box(box.getLx(), box.getLy(), box.getLz(), box.getTiltFactorXY(),
            box.getTiltFactorXZ(), box.getTiltFactorYZ(), box.is2D())
        with nogil:
            self.thisptr.accumulate(l_box, <vec3[float]*>l_ref_points.data, n_ref, <vec3[float]*>l_points.data, n_p)

    def compute(self, box, ref_points, points):
        """
        Calculates the rdf for the specified points. Will overwrite the current histogram.

        :param box: simulation box
        :param ref_points: reference points to calculate the local density
        :param points: points to calculate the local density
        :type box: :py:meth:`freud.box.Box`
        :type ref_points: :class:`numpy.ndarray`, shape=(:math:`N_{particles}`, 3), dtype= :class:`numpy.float32`
        :type points: :class:`numpy.ndarray`, shape=(:math:`N_{particles}`, 3), dtype= :class:`numpy.float32`
        """
        self.thisptr.resetRDF()
        self.accumulate(box, ref_points, points)

    def resetRDF(self):
        """
        resets the values of RDF in memory
        """
        self.thisptr.resetRDF()

    def reduceRDF(self):
        """
        Reduces the histogram in the values over N processors to a single histogram. This is called automatically by
        :py:meth:`freud.density.RDF.getRDF()`, :py:meth:`freud.density.RDF.getNr()`.
        """
        self.thisptr.reduceRDF()

    def getRDF(self):
        """
        :return: histogram of rdf values
        :rtype: :class:`numpy.ndarray`, shape=(:math:`N_{bins}`, 3), dtype= :class:`numpy.float32`
        """
        cdef float *rdf = self.thisptr.getRDF().get()
        cdef np.npy_intp nbins[1]
        nbins[0] = <np.npy_intp>self.thisptr.getNBins()
        cdef np.ndarray[np.float32_t, ndim=1] result = np.PyArray_SimpleNewFromData(1, nbins, np.NPY_FLOAT32, <void*>rdf)
        return result

    def getR(self):
        """
        :return: values of the histogram bin centers
        :rtype: :class:`numpy.ndarray`, shape=(:math:`N_{bins}`, 3), dtype= :class:`numpy.float32`
        """
        cdef float *r = self.thisptr.getR().get()
        cdef np.npy_intp nbins[1]
        nbins[0] = <np.npy_intp>self.thisptr.getNBins()
        cdef np.ndarray[np.float32_t, ndim=1] result = np.PyArray_SimpleNewFromData(1, nbins, np.NPY_FLOAT32, <void*>r)
        return result

    def getNr(self):
        """
        :return: histogram of cumulative rdf values
        :rtype: :class:`numpy.ndarray`, shape=(:math:`N_{bins}`, 3), dtype= :class:`numpy.float32`
        """
        cdef float *Nr = self.thisptr.getNr().get()
        cdef np.npy_intp nbins[1]
        nbins[0] = <np.npy_intp>self.thisptr.getNBins()
        cdef np.ndarray[np.float32_t, ndim=1] result = np.PyArray_SimpleNewFromData(1, nbins, np.NPY_FLOAT32, <void*>Nr)
        return result<|MERGE_RESOLUTION|>--- conflicted
+++ resolved
@@ -469,27 +469,12 @@
         :type ref_points: :class:`numpy.ndarray`, shape=(:math:`N_{particles}`, 3), dtype= :class:`numpy.float32`
         :type points: :class:`numpy.ndarray`, shape=(:math:`N_{particles}`, 3), dtype= :class:`numpy.float32`
         """
-<<<<<<< HEAD
-        box = args[0]
-        ref_points = args[1]
-        # new api
-        if len(args) == 3:
-            points = args[2]
-        # old api
-        else:
-            points = args[1]
+        if points is None:
+            points = ref_points
         ref_points = freud.common.convert_array(ref_points, 2, dtype=np.float32, contiguous=True,
             dim_message="ref_points must be a 2 dimensional array")
         points = freud.common.convert_array(points, 2, dtype=np.float32, contiguous=True,
             dim_message="points must be a 2 dimensional array")
-=======
-        if points is None:
-            points = ref_points
-        if (ref_points.dtype != np.float32) or (points.dtype != np.float32):
-            raise ValueError("points must be a numpy float32 array")
-        if len(ref_points.shape) != 2 or len(points.shape) != 2:
-            raise ValueError("points must be a 2 dimensional array")
->>>>>>> 2eb4acd7
         if ref_points.shape[1] != 3 or points.shape[1] != 3:
             raise ValueError("the 2nd dimension must have 3 values: x, y, z")
         cdef np.ndarray[float, ndim=2] l_ref_points = ref_points
