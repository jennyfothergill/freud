--- conflicted
+++ resolved
@@ -455,24 +455,6 @@
 
     .. note:: currently being debugged. not guaranteed to work.
 
-<<<<<<< HEAD
-    :param rmax: distance to search for bonds
-    :param nNeighbors: number of neighbors to find
-    :param bondMap: 2D array containing the bond index for each x, y coordinate
-    :type rmax: float
-    :type nNeighbors: unsigned int
-    :type bondMap: np.ndarray(shape=(nr, nT2, nT1), dtype=np.uint32)
-    """
-    cdef order.EntropicBondingRT *thisptr
-
-    def __cinit__(self, rmax, nNeighbors, bondMap):
-        # extract nr, nt from the bondMap
-        nR = bondMap.shape[0]
-        nT2 = bondMap.shape[1]
-        nT1 = bondMap.shape[2]
-        cdef np.ndarray l_bondMap = bondMap
-        self.thisptr = new order.EntropicBondingRT(rmax, nR, nT2, nT1, nNeighbors, <unsigned int*>l_bondMap.data)
-=======
     :param r_max: distance to search for bonds
     :param bond_map: 2D array containing the bond index for each x, y coordinate
     :param bond_list: list containing the bond indices to be tracked bond_list[i] = bond_index
@@ -492,7 +474,6 @@
         cdef np.ndarray l_bond_list = bond_list
         self.thisptr = new order.EntropicBondingRT(r_max, n_r, n_t2, n_t1, n_bonds,
             <unsigned int*>l_bond_map.data, <unsigned int*>l_bond_list.data)
->>>>>>> ed978031
 
     def __dealloc__(self):
         del self.thisptr
@@ -532,18 +513,11 @@
         """
         # this works, but is obviously not copy-free
         # keep for now, given the unique data structure
-<<<<<<< HEAD
-        cdef map[ unsigned int, vector[uint] ] *bonds = self.thisptr.getBonds().get()
-        result = [None] * self.thisptr.getNP()
-        for i in range(self.thisptr.getNP()):
-            result[i] = bonds[i]
-=======
         cdef unsigned int *bonds = self.thisptr.getBonds().get()
         cdef np.npy_intp nbins[2]
         nbins[0] = <np.npy_intp>self.thisptr.getNumParticles()
         nbins[1] = <np.npy_intp>self.thisptr.getNumBonds()
         cdef np.ndarray[np.uint32_t, ndim=2] result = np.PyArray_SimpleNewFromData(2, nbins, np.NPY_UINT32,<void*>bonds)
->>>>>>> ed978031
         return result
 
     def getBox(self):
