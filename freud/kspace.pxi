# Copyright (c) 2010-2018 The Regents of the University of Michigan
# This file is part of the freud project, released under the BSD 3-Clause License.

import numpy as np
from freud.util._Boost cimport shared_array
from freud.util._VectorMath cimport vec3, quat
from libcpp.complex cimport complex
from cython.operator cimport dereference
cimport numpy as np
cimport freud._kspace as kspace

cdef class FTdelta:
    """Compute the Fourier transform of a set of delta peaks at a list of
    :math:`K` points.

    .. moduleauthor:: Jens Glaser <jsglaser@umich.edu>

    """
    cdef kspace.FTdelta * thisptr
    # stored size of the fourier transform
    cdef unsigned int NK

    def __cinit__(self):
        self.thisptr = new kspace.FTdelta()
        self.NK = 0

    def __dealloc__(self):
        del self.thisptr

    def compute(self):
        """Perform transform and store result internally"""
        self.thisptr.compute()
        return self

    @property
    def FT(self):
        """Return the FT values"""
        return self.getFT()

    def getFT(self):
        """Return the FT values"""
        cdef(float complex) * ft_points = self.thisptr.getFT().get()
        if not self.NK:
            return np.array([[]], dtype=np.complex64)
        result = np.zeros([self.NK], dtype=np.complex64)
        cdef float complex[:] flatBuffer = <float complex[:self.NK] > ft_points
        result.flat[:] = flatBuffer
        return result

    def set_K(self, K):
<<<<<<< HEAD
        """Set the K values to evaluate.
=======
        """Set the :math:`K` values to evaluate
>>>>>>> 610034ed

        :param K: :math:`K` values to evaluate
        :type K: :class:`numpy.ndarray`,
                 shape=(:math:`N_{K}`, 3),
                 dtype= :class:`numpy.float32`
        """
        K = freud.common.convert_array(
                K, 1, dtype=np.float32, contiguous=True,
                dim_message="K must be a 1 dimensional array")
        if K.shape[1] != 3:
            raise TypeError('K should be an Nx3 array')

        self.NK = K.shape[0]
        # cdef unsigned int NK = <unsigned int> K.shape[0]
        cdef np.ndarray[float, ndim= 2] cK = K
        self.thisptr.set_K(< vec3[float]*>cK.data, self.NK)

    def set_rq(self, position, orientation):
        """Set particle positions and orientations.

        :param position: particle position vectors
        :param orientation: particle orientation quaternions
        :type position: :class:`numpy.ndarray`,
                        shape=(:math:`N_{particles}`, 3),
                        dtype= :class:`numpy.float32`
        :type orientation: :class:`numpy.ndarray`,
                           shape=(:math:`N_{particles}`, 4),
                           dtype= :class:`numpy.float32`
        """
        position = freud.common.convert_array(
                position, 2, dtype=np.float32, contiguous=True,
                dim_message="position must be a 2 dimensional array")
        orientation = freud.common.convert_array(
                orientation, 2, dtype=np.float32, contiguous=True,
                dim_message="orientation must be a 2 dimensional array")
        if position.shape[1] != 3:
            raise TypeError('position should be an Nx3 array')
        if orientation.shape[1] != 4:
            raise TypeError('orientation should be an Nx4 array')
        if position.shape[0] != orientation.shape[0]:
            raise TypeError(
                'position and orientation should have the same length')
        cdef unsigned int Np = <unsigned int > position.shape[0]
        cdef np.ndarray[float, ndim= 2] cr = position
        cdef np.ndarray[float, ndim= 2] cq = orientation
        self.thisptr.set_rq(Np, < vec3[float]*>cr.data,
                            < quat[float]*> cq.data)

    def set_density(self, float complex density):
        """Set scattering density.

        :param density: complex value of scattering density
        """
        self.thisptr.set_density(density)

cdef class FTsphere:
    """
    .. moduleauthor:: Jens Glaser <jsglaser@umich.edu>
    """
    cdef kspace.FTsphere * thisptr
    # stored size of the fourier transform
    cdef unsigned int NK

    def __cinit__(self):
        self.thisptr = new kspace.FTsphere()
        self.NK = 0

    def __dealloc__(self):
        del self.thisptr

    def compute(self):
        """Perform transform and store result internally"""
        self.thisptr.compute()
        return self

    @property
    def FT(self):
        """Return the FT values"""
        return self.getFT()

    def getFT(self):
        """Return the FT values"""
        cdef(float complex) * ft_points = self.thisptr.getFT().get()
        if not self.NK:
            return np.array([[]], dtype=np.complex64)
        cdef np.npy_intp shape[1]
        shape[0] = <np.npy_intp > self.NK
        result = np.PyArray_SimpleNewFromData(
            1, shape, np.NPY_COMPLEX64, ft_points)
        return result

    def set_K(self, K):
<<<<<<< HEAD
        """Set the K values to evaluate.
=======
        """Set the :math:`K` values to evaluate
>>>>>>> 610034ed

        :param K: :math:`K` values to evaluate
        :type K: :class:`numpy.ndarray`,
                    shape=(:math:`N_{K}`, 3),
                    dtype= :class:`numpy.float32`
        """
        K = np.ascontiguousarray(K, dtype=np.float32)
        if K.ndim != 2 or K.shape[1] != 3:
            raise TypeError('K should be an Nx3 array')
        self.NK = K.shape[0]
        cdef np.ndarray[float, ndim = 2] cK = K
        self.thisptr.set_K(< vec3[float]*>cK.data, self.NK)

    def set_rq(self, position, orientation):
        """Set particle positions and orientations.

        :param position: particle position vectors
        :param orientation: particle orientation quaternions
        :type position: :class:`numpy.ndarray`,
                        shape=(:math:`N_{particles}`, 3),
                        dtype= :class:`numpy.float32`
        :type orientation: :class:`numpy.ndarray`,
                            shape=(:math:`N_{particles}`, 4),
                            dtype= :class:`numpy.float32`
        """
        position = freud.common.convert_array(
                position, 2, dtype=np.float32, contiguous=True,
                dim_message="position must be a 2 dimensional array")
        orientation = freud.common.convert_array(
                orientation, 2, dtype=np.float32, contiguous=True,
                dim_message="orientation must be a 2 dimensional array")
        if position.shape[1] != 3:
            raise TypeError('position should be an Nx3 array')
        if orientation.shape[1] != 4:
            raise TypeError('orientation should be an Nx4 array')
        if position.shape[0] != orientation.shape[0]:
            raise TypeError(
                'position and orientation should have the same length')
        Np = position.shape[0]
        cdef np.ndarray[float, ndim = 2] cr = position
        cdef np.ndarray[float, ndim = 2] cq = orientation
        self.thisptr.set_rq(Np, < vec3[float]*>cr.data,
                            < quat[float]*> cq.data)

    def set_density(self, float complex density):
        """Set scattering density.

        :param density: complex value of scattering density
        :type density: float complex
        """
        self.thisptr.set_density(density)

    def set_radius(self, float radius):
        """Set particle volume according to radius"""
        self.thisptr.set_radius(radius)

cdef class FTpolyhedron:
    """
    .. moduleauthor:: Jens Glaser <jsglaser@umich.edu>
    """
    cdef kspace.FTpolyhedron * thisptr
    # stored size of the fourier transform
    cdef unsigned int NK

    def __cinit__(self):
        self.thisptr = new kspace.FTpolyhedron()
        self.NK = 0

    def __dealloc__(self):
        del self.thisptr

    def compute(self):
        """Perform transform and store result internally"""
        self.thisptr.compute()
        return self

    @property
    def FT(self):
        """Return the FT values"""
        return self.getFT()

    def getFT(self):
        """Return the FT values"""
        cdef(float complex) * ft_points = self.thisptr.getFT().get()
        if not self.NK:
            return np.array([[]], dtype=np.complex64)
        cdef np.npy_intp shape[1]
        shape[0] = <np.npy_intp > self.NK
        result = np.PyArray_SimpleNewFromData(
            1, shape, np.NPY_COMPLEX64, ft_points)
        return result

    def set_K(self, K):
<<<<<<< HEAD
        """Set the K values to evaluate.
=======
        """Set the :math:`K` values to evaluate
>>>>>>> 610034ed

        :param K: :math:`K` values to evaluate
        :type K: :class:`numpy.ndarray`,
                    shape=(:math:`N_{K}`, 3),
                    dtype= :class:`numpy.float32`
        """
        K = freud.common.convert_array(
            K, 2, dtype=np.float32, contiguous=True,
            dim_message="K must be a 2 dimensional array")
        if K.shape[1] != 3:
            raise TypeError('K should be an Nx3 array')
        self.NK = K.shape[0]
        cdef np.ndarray[float, ndim = 2] cK = K
        self.thisptr.set_K(< vec3[float]*>cK.data, self.NK)

    def set_params(self, verts, facet_offs, facets, norms, d, area, volume):
        """Set polyhedron geometry.

        :param verts: vertex coordinates
        :param facet_offs: facet start offsets
        :param facets: facet vertex indices
        :param norms: facet normals
        :param d: facet distances
        :param area: facet areas
        :param volume: polyhedron volume
        :type verts: :class:`numpy.ndarray`,
                        shape=(:math:`N_{vertices}`, 3),
                        dtype= :class:`numpy.float32`
        :type facet_offs: :class:`numpy.ndarray`,
                            shape=(:math:`N_{facets}`),
                            dtype= :class:`numpy.float32`
        :type facets: :class:`numpy.ndarray`,
                        shape=(:math:`N_{facets}`),
                        dtype= :class:`numpy.float32`
        :type norms: :class:`numpy.ndarray`,
                        shape=(:math:`N_{facets}`, 3),
                        dtype= :class:`numpy.float32`
        :type d: :class:`numpy.ndarray`,
                    shape=(:math:`N_{facets}`),
                    dtype= :class:`numpy.float32`
        :type area: :class:`numpy.ndarray`,
                    shape=(:math:`N_{facets}`),
                    dtype= :class:`numpy.float32`
        :type volume: float
        """
        verts = freud.common.convert_array(
                verts, 2, dtype=np.float32, contiguous=True,
                dim_message="verts must be a 2 dimensional array")
        if verts.shape[1] != 3:
            raise TypeError('verts should be an Nx3 array')

        facet_offs = freud.common.convert_array(
                facet_offs, 1, dtype=np.uint32, contiguous=True,
                dim_message="facet_offs must be a 1 dimensional array")

        facets = freud.common.convert_array(
                facets, 1, dtype=np.uint32, contiguous=True,
                dim_message="facets must be a 1 dimensional array")

        norms = freud.common.convert_array(
                norms, 2, dtype=np.float32, contiguous=True,
                dim_message="norms must be a 2 dimensional array")
        if norms.shape[1] != 3:
            raise TypeError('norms should be an Nx3 array')

        d = freud.common.convert_array(
                d, 1, dtype=np.float32, contiguous=True,
                dim_message="d must be a 1 dimensional array")

        area = freud.common.convert_array(
                area, 1, dtype=np.float32, contiguous=True,
                dim_message="area must be a 1 dimensional array")

        if norms.shape[0] != facet_offs.shape[0] - 1:
            raise RuntimeError(
                ('Length of norms should be equal to number of facet offsets'
                    '- 1'))
        if d.shape[0] != facet_offs.shape[0] - 1:
            raise RuntimeError(
                ('Length of facet distances should be equal to number of facet'
                    'offsets - 1'))
        if area.shape[0] != facet_offs.shape[0] - 1:
            raise RuntimeError(
                ('Length of areas should be equal to number of facet offsets'
                    '- 1'))
        volume = float(volume)
        cdef np.ndarray[float, ndim = 2] cverts = verts
        cdef np.ndarray[unsigned int] cfacet_offs = facet_offs
        cdef np.ndarray[unsigned int] cfacets = facets
        cdef np.ndarray[float, ndim = 2] cnorms = norms
        cdef np.ndarray[float] cd = d
        cdef np.ndarray[float] carea = area
        self.thisptr.set_params(
                verts.shape[0],
                < vec3[float]*>cverts.data,
                facet_offs.shape[0] - 1,
                < unsigned int*>cfacet_offs.data,
                < unsigned int*>cfacets.data,
                < vec3[float]*>cnorms.data,
                < float*>cd.data,
                < float*>carea.data,
                volume)

    def set_rq(self, position, orientation):
        """Set particle positions and orientations.

        :param position: particle position vectors
        :param orientation: particle orientation quaternions
        :type position: :class:`numpy.ndarray`,
                        shape=(:math:`N_{particles}`, 3),
                        dtype= :class:`numpy.float32`
        :type orientation: :class:`numpy.ndarray`,
                            shape=(:math:`N_{particles}`, 4),
                            dtype= :class:`numpy.float32`
        """
        position = freud.common.convert_array(
                position, 2, dtype=np.float32, contiguous=True,
                dim_message="position must be a 2 dimensional array")
        if position.shape[1] != 3:
            raise TypeError('position should be an Nx3 array')

        orientation = freud.common.convert_array(
                orientation, 2, dtype=np.float32, contiguous=True,
                dim_message="orientation must be a 2 dimensional array")
        if orientation.shape[1] != 4:
            raise TypeError('orientation should be an Nx4 array')

        if position.shape[0] != orientation.shape[0]:
            raise TypeError(
                'position and orientation should have the same length')
        Np = position.shape[0]
        cdef np.ndarray[float, ndim = 2] cr = position
        cdef np.ndarray[float, ndim = 2] cq = orientation
        self.thisptr.set_rq(
                Np,
                < vec3[float]*>cr.data,
                < quat[float]*> cq.data)

    def set_density(self, float complex density):
        """Set scattering density.

        :param density: complex value of scattering density
        :type density: float complex
        """
        self.thisptr.set_density(density)<|MERGE_RESOLUTION|>--- conflicted
+++ resolved
@@ -48,11 +48,7 @@
         return result
 
     def set_K(self, K):
-<<<<<<< HEAD
-        """Set the K values to evaluate.
-=======
         """Set the :math:`K` values to evaluate
->>>>>>> 610034ed
 
         :param K: :math:`K` values to evaluate
         :type K: :class:`numpy.ndarray`,
@@ -145,11 +141,7 @@
         return result
 
     def set_K(self, K):
-<<<<<<< HEAD
-        """Set the K values to evaluate.
-=======
         """Set the :math:`K` values to evaluate
->>>>>>> 610034ed
 
         :param K: :math:`K` values to evaluate
         :type K: :class:`numpy.ndarray`,
@@ -243,11 +235,7 @@
         return result
 
     def set_K(self, K):
-<<<<<<< HEAD
-        """Set the K values to evaluate.
-=======
         """Set the :math:`K` values to evaluate
->>>>>>> 610034ed
 
         :param K: :math:`K` values to evaluate
         :type K: :class:`numpy.ndarray`,
