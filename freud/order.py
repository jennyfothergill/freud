# Copyright (c) 2010-2018 The Regents of the University of Michigan
# This file is part of the freud project, released under the BSD 3-Clause License.

# \package freud.order
#
# Methods to compute order parameters
#

<<<<<<< HEAD
=======
# __all__ = ['HexOrderParameter']

# not sure if broken
>>>>>>> abba7e95
from ._freud import BondOrder
from ._freud import CubaticOrderParameter
from ._freud import HexOrderParameter
from ._freud import TransOrderParameter
from ._freud import LocalDescriptors
from ._freud import Pairing2D
from ._freud import AngularSeparation

# everything below is spherical harmonic stuff
from ._freud import LocalQl
from ._freud import LocalQlNear
from ._freud import LocalWl
from ._freud import LocalWlNear
from ._freud import MatchEnv
from ._freud import SolLiq
from ._freud import SolLiqNear<|MERGE_RESOLUTION|>--- conflicted
+++ resolved
@@ -6,12 +6,6 @@
 # Methods to compute order parameters
 #
 
-<<<<<<< HEAD
-=======
-# __all__ = ['HexOrderParameter']
-
-# not sure if broken
->>>>>>> abba7e95
 from ._freud import BondOrder
 from ._freud import CubaticOrderParameter
 from ._freud import HexOrderParameter
