# Copyright (c) 2010-2019 The Regents of the University of Michigan
# This file is from the freud project, released under the BSD 3-Clause License.

R"""
The :mod:`freud.locality` module contains data structures to efficiently
locate points based on their proximity to other points.
"""
import sys
import numpy as np
import freud.common
import itertools
import warnings
import logging
import copy

from libcpp cimport bool as cbool
from freud.util cimport vec3
from cython.operator cimport dereference
from libcpp.memory cimport shared_ptr
from libcpp.vector cimport vector
from freud._locality cimport ITERATOR_TERMINATOR
from freud.common cimport Compute

cimport freud._locality
cimport freud.box
cimport numpy as np

logger = logging.getLogger(__name__)

# numpy must be initialized. When using numpy from C or Cython you must
# _always_ do that, or you will have segfaults
np.import_array()

cdef class _QueryArgs:
    R"""Container for query arguments.

    This class is use internally throughout freud to provide a nice interface
    between keyword- or dict-style query arguments and the C++ QueryArgs
    object. All arguments are funneled through this interface, which constructs
    the appropriate C++ QueryArgs object that can then be used in C++ compute
    calls.
    """

    def __cinit__(self, mode=None, r_min=None, r_max=None, r_guess=None,
                  num_neighbors=None, exclude_ii=None,
                  scale=None, **kwargs):
        if type(self) == _QueryArgs:
            self.thisptr = new freud._locality.QueryArgs()
            self.mode = mode
            if r_max is not None:
                self.r_max = r_max
            if r_min is not None:
                self.r_min = r_min
            if r_guess is not None:
                self.r_guess = r_guess
            if num_neighbors is not None:
                self.num_neighbors = num_neighbors
            if exclude_ii is not None:
                self.exclude_ii = exclude_ii
            if scale is not None:
                self.scale = scale
            if len(kwargs):
                err_str = ", ".join(
                    "{} = {}".format(k, v) for k, v in kwargs.items())
                raise ValueError(
                    "The following invalid query "
                    "arguments were provided: " +
                    err_str)

    def __dealloc__(self):
        if type(self) == _QueryArgs:
            del self.thisptr

    def update(self, qargs):
        if qargs is None:
            return
        for arg in qargs:
            if hasattr(self, arg):
                setattr(self, arg, qargs[arg])
            else:
                raise ValueError("You have passed an invalid query argument")

    @classmethod
    def from_dict(cls, mapping):
        """Create _QueryArgs from mapping."""
        return cls(**mapping)

    @property
    def mode(self):
        if self.thisptr.mode == freud._locality.QueryType.none:
            return None
        elif self.thisptr.mode == freud._locality.QueryType.ball:
            return 'ball'
        elif self.thisptr.mode == freud._locality.QueryType.nearest:
            return 'nearest'
        else:
            raise ValueError("Unknown mode {} set!".format(self.thisptr.mode))

    @mode.setter
    def mode(self, value):
        if value == 'none' or value is None:
            self.thisptr.mode = freud._locality.QueryType.none
        elif value == 'ball':
            self.thisptr.mode = freud._locality.QueryType.ball
        elif value == 'nearest':
            self.thisptr.mode = freud._locality.QueryType.nearest
        else:
            raise ValueError("You have passed an invalid mode.")

    @property
    def r_guess(self):
        return self.thisptr.r_guess

    @r_guess.setter
    def r_guess(self, value):
        self.thisptr.r_guess = value

    @property
    def r_min(self):
        return self.thisptr.r_min

    @r_min.setter
    def r_min(self, value):
        self.thisptr.r_min = value

    @property
    def r_max(self):
        return self.thisptr.r_max

    @r_max.setter
    def r_max(self, value):
        self.thisptr.r_max = value

    @property
    def num_neighbors(self):
        return self.thisptr.num_neighbors

    @num_neighbors.setter
    def num_neighbors(self, value):
        self.thisptr.num_neighbors = value

    @property
    def exclude_ii(self):
        return self.thisptr.exclude_ii

    @exclude_ii.setter
    def exclude_ii(self, value):
        self.thisptr.exclude_ii = value

    @property
    def scale(self):
        return self.thisptr.scale

    @scale.setter
    def scale(self, value):
        self.thisptr.scale = value

    def __repr__(self):
        return ("freud.locality.{cls}(mode={mode}, r_max={r_max}, "
                "num_neighbors={num_neighbors}, exclude_ii={exclude_ii}, "
                "scale={scale})").format(
                    cls=type(self).__name__,
                    mode=self.mode, r_max=self.r_max,
                    num_neighbors=self.num_neighbors,
                    exclude_ii=self.exclude_ii,
                    scale=self.scale)

    def __str__(self):
        return repr(self)


cdef class NeighborQueryResult:
    R"""Class encapsulating the output of queries of NeighborQuery objects.

    .. warning::

        This class should not be instantiated directly, it is the
        return value of all `query*` functions of
        :class:`~NeighborQuery`. The class provides a convenient
        interface for iterating over query results, and can be
        transparently converted into a list or a
        :class:`~NeighborList` object.

    The :class:`~NeighborQueryResult` makes it easy to work with the results of
    queries and convert them to various natural objects. Additionally, the
    result is a generator, making it easy for users to lazily iterate over the
    object.
    """

    def __iter__(self):
        cdef freud._locality.NeighborBond npoint

        cdef const float[:, ::1] l_points = self.points
        cdef shared_ptr[freud._locality.NeighborQueryIterator] iterator = \
            self.nq.nqptr.query(
                <vec3[float]*> &l_points[0, 0],
                self.points.shape[0],
                dereference(self.query_args.thisptr))

        npoint = dereference(iterator).next()
        while npoint != ITERATOR_TERMINATOR:
            yield (npoint.query_point_idx, npoint.point_idx, npoint.distance)
            npoint = dereference(iterator).next()

        raise StopIteration

    def toNeighborList(self):
        """Convert query result to a freud NeighborList.

        Returns:
            :class:`~NeighborList`: A :mod:`freud` :class:`~NeighborList`
            containing all neighbor pairs found by the query generating this
            result object.
        """
        cdef const float[:, ::1] l_points = self.points
        cdef shared_ptr[freud._locality.NeighborQueryIterator] iterator = \
            self.nq.nqptr.query(
                <vec3[float]*> &l_points[0, 0],
                self.points.shape[0],
                dereference(self.query_args.thisptr))

        cdef freud._locality.NeighborList *cnlist = dereference(
            iterator).toNeighborList()
        cdef NeighborList nl = _nlist_from_cnlist(cnlist)
        # Explicitly manage a manually created nlist so that it will be
        # deleted when the Python object is.
        nl._managed = True

        return nl


cdef class NeighborQuery:
    R"""Class representing a set of points along with the ability to query for
    neighbors of these points.

    .. warning::

        This class should not be instantiated directly. The subclasses
        :class:`~AABBQuery` and :class:`~LinkCell` provide the
        intended interfaces.

    The :class:`~.NeighborQuery` class represents the abstract interface for
    neighbor finding. The class contains a set of points and a simulation box,
    the latter of which is used to define the system and the periodic boundary
    conditions required for finding neighbors of these points. The primary mode
    of interacting with the :class:`~.NeighborQuery` is through the
    :meth:`~NeighborQuery.query` and :meth:`~NeighborQuery.queryBall`
    functions, which enable finding either the nearest neighbors of a point or
    all points within a distance cutoff, respectively.  Subclasses of
    NeighborQuery implement these methods based on the nature of the underlying
    data structure.

    Args:
        box (:class:`freud.box.Box`):
            Simulation box.
        points ((:math:`N`, 3) :class:`numpy.ndarray`):
            Point coordinates to build the structure.

    Attributes:
        box (:class:`freud.box.Box`):
            The box object used by this data structure.
        points (:class:`np.ndarray`):
            The array of points in this data structure.
    """

    def __cinit__(self):
        if type(self) is NeighborQuery:
            raise RuntimeError(
                "The NeighborQuery class is abstract, and should not be "
                "directly instantiated"
            )

    @property
    def box(self):
        return self._box

    @property
    def points(self):
        return np.asarray(self.points)

    def query(self, query_points, query_args):
        R"""Query for nearest neighbors of the provided point.

        Args:
            query_points ((:math:`N`, 3) :class:`numpy.ndarray`):
                Points to query for.
            query_args (dict):
                Query arguments determining how to find neighbors. For
                information on valid query argument, see the documentation of
                `~._QueryArgs`.

        Returns:
            :class:`~.NeighborQueryResult`: Results object containing the
            output of this query.
        """
        query_points = freud.common.convert_array(
            np.atleast_2d(query_points), shape=(None, 3))

        cdef _QueryArgs args = _QueryArgs.from_dict(query_args)
        return NeighborQueryResult.init(self, query_points, args)

    cdef freud._locality.NeighborQuery * get_ptr(self):
        R"""Returns a pointer to the raw C++ object we are wrapping."""
        return self.nqptr


cdef class NeighborList:
    R"""Class representing bonds between two sets of points.

    Compute classes contain a set of bonds between two sets of position
    arrays ("query points" and "points") and hold a list of index pairs
    :math:`\left(i, j\right)` where
    :math:`i < N_{query\_points}, j < N_{points}` corresponding to neighbor
    pairs between the two sets.

    For efficiency, all bonds must be sorted by the query point index, from
    least to greatest. Bonds have an query point index :math:`i` and a point
    index :math:`j`. The first bond index corresponding to a given query point
    can be found in :math:`\log(N_{bonds})` time using
    :meth:`find_first_index`, because bonds are ordered by the query point
    index.

    .. note::

       Typically, there is no need to instantiate this class directly.
       In most cases, users should manipulate
       :class:`freud.locality.NeighborList` objects received from a
       neighbor search algorithm, such as :class:`freud.locality.LinkCell`,
       :class:`freud.locality.AABBQuery`, or :class:`freud.locality.Voronoi`.

    Attributes:
        query_point_indices ((:math:`N_{bonds}`) :class:`np.ndarray`):
            The query point indices for each bond. This array is read-only to
            prevent breakage of :meth:`~.find_first_index()`. Equivalent to
            indexing with :code:`[:, 0]`.
        point_indices ((:math:`N_{bonds}`) :class:`np.ndarray`):
            The point indices for each bond. This array is read-only to
            prevent breakage of :meth:`~.find_first_index()`. Equivalent to
            indexing with :code:`[:, 1]`.
        weights ((:math:`N_{bonds}`) :class:`np.ndarray`):
            The weights for each bond. By default, bonds have a weight of 1.
        distances ((:math:`N_{bonds}`) :class:`np.ndarray`):
            The distances for each bond.
        segments ((:math:`N_{query\_points}`) :class:`np.ndarray`):
            A segment array indicating the first bond index for each query
            point.
        neighbor_counts ((:math:`N_{query\_points}`) :class:`np.ndarray`):
            A neighbor count array indicating the number of neighbors for each
            query point.

    Example::

       # Assume we have position as Nx3 array
       aq = freud.locality.AABBQuery(box, positions)
       nlist = aq.query(positions, {'r_max': 3}).toNeighborList()

       # Get all vectors from central particles to their neighbors
       rijs = (positions[nlist.point_indices] -
              positions[nlist.query_point_indices])
       rijs = box.wrap(rijs)

    The NeighborList can be indexed to access bond particle indices. Example::

       for i, j in nlist[:]:
           print(i, j)
    """

    @classmethod
    def from_arrays(cls, num_query_points, num_points, query_point_indices,
                    point_indices, distances, weights=None):
        R"""Create a NeighborList from a set of bond information arrays.

        Args:
            num_query_points (int):
                Number of query points (corresponding to
                :code:`query_point_indices`).
            num_points (int):
                Number of points (corresponding to :code:`point_indices`).
            query_point_indices (:class:`np.ndarray`):
                Array of integers corresponding to indices in the set of
                query points.
            point_indices (:class:`np.ndarray`):
                Array of integers corresponding to indices in the set of
                points.
            distances (:class:`np.ndarray`):
                Array of distances between corresponding query points and
                points.
            weights (:class:`np.ndarray`, optional):
                Array of per-bond weights (if :code:`None` is given, use a
                value of 1 for each weight) (Default value = :code:`None`).
        """
        query_point_indices = freud.common.convert_array(
            query_point_indices, shape=(None,), dtype=np.uint32)
        point_indices = freud.common.convert_array(
            point_indices, shape=query_point_indices.shape, dtype=np.uint32)

        distances = freud.common.convert_array(
            distances, shape=query_point_indices.shape)

        if weights is None:
            weights = np.ones(query_point_indices.shape, dtype=np.float32)
        weights = freud.common.convert_array(
            weights, shape=query_point_indices.shape)

        cdef const unsigned int[::1] l_query_point_indices = \
            query_point_indices
        cdef const unsigned int[::1] l_point_indices = point_indices
        cdef const float[::1] l_distances = distances
        cdef const float[::1] l_weights = weights
        cdef unsigned int l_num_bonds = l_query_point_indices.shape[0]
        cdef unsigned int l_num_query_points = num_query_points
        cdef unsigned int l_num_points = num_points

        cdef NeighborList result
        result = cls()
        result.thisptr = new freud._locality.NeighborList(
            l_num_bonds, &l_query_point_indices[0], l_num_query_points,
            &l_point_indices[0], l_num_points, &l_distances[0], &l_weights[0])

        return result

    def __cinit__(self, _null=False):
        # Setting _null to True will create a NeighborList with no underlying
        # C++ object. This is useful for passing NULL pointers to C++ to
        # indicate the lack of a NeighborList
        self._managed = not _null
        # Cython won't assign NULL without cast
        self.thisptr = <freud._locality.NeighborList *> NULL if _null \
            else new freud._locality.NeighborList()

    def __dealloc__(self):
        if self._managed:
            del self.thisptr

    cdef freud._locality.NeighborList * get_ptr(self):
        R"""Returns a pointer to the raw C++ object we are wrapping."""
        return self.thisptr

    cdef void copy_c(self, NeighborList other):
        R"""Copies the contents of other into this object."""
        self.thisptr.copy(dereference(other.thisptr))

    def copy(self, other=None):
        R"""Create a copy. If other is given, copy its contents into this
        object. Otherwise, return a copy of this object.

        Args:
            other (:class:`freud.locality.NeighborList`, optional):
                A NeighborList to copy into this object (Default value =
                :code:`None`).
        """
        if other is not None:
            assert isinstance(other, NeighborList)
            self.copy_c(other)
            return self
        else:
            new_copy = NeighborList()
            new_copy.copy(self)
            return new_copy

    def __getitem__(self, key):
        R"""Access the bond array by index or slice."""
        return freud.util.make_managed_numpy_array(
            &self.thisptr.getNeighbors(),
            freud.util.arr_type_t.UNSIGNED_INT)[key]

    @property
    def query_point_indices(self):
        return self[:, 0]

    @property
    def point_indices(self):
        return self[:, 1]

    @property
    def weights(self):
        return freud.util.make_managed_numpy_array(
            &self.thisptr.getWeights(),
            freud.util.arr_type_t.FLOAT)

    @property
    def distances(self):
        return freud.util.make_managed_numpy_array(
            &self.thisptr.getDistances(),
            freud.util.arr_type_t.FLOAT)

    @property
    def segments(self):
        return freud.util.make_managed_numpy_array(
            &self.thisptr.getSegments(),
            freud.util.arr_type_t.UNSIGNED_INT)

    @property
    def neighbor_counts(self):
        return freud.util.make_managed_numpy_array(
            &self.thisptr.getCounts(),
            freud.util.arr_type_t.UNSIGNED_INT)

    def __len__(self):
        R"""Returns the number of bonds stored in this object."""
        return self.thisptr.getNumBonds()

    def find_first_index(self, unsigned int i):
        R"""Returns the lowest bond index corresponding to a query particle
        with an index :math:`\geq i`.

        Args:
            i (unsigned int): The particle index.
        """
        return self.thisptr.find_first_index(i)

    def filter(self, filt):
        R"""Removes bonds that satisfy a boolean criterion.

        Args:
            filt (:class:`np.ndarray`):
                Boolean-like array of bonds to keep (True means the bond
                will not be removed).

        .. note:: This method modifies this object in-place.

        Example::

            # Keep only the bonds between particles of type A and type B
            nlist.filter(types[nlist.query_point_indices] != types[nlist.point_indices])
        """  # noqa E501
        filt = np.ascontiguousarray(filt, dtype=np.bool)
        cdef np.ndarray[np.uint8_t, ndim=1, cast=True] filt_c = filt
        cdef cbool * filt_ptr = <cbool*> filt_c.data
        self.thisptr.filter(filt_ptr)
        return self

    def filter_r(self, float r_max, float r_min=0):
        R"""Removes bonds that are outside of a given radius range.

        Args:
            r_max (float):
                Maximum bond distance in the resulting neighbor list.
            r_min (float, optional):
                Minimum bond distance in the resulting neighbor list
                (Default value = :code:`0`).
        """
        self.thisptr.filter_r(r_max, r_min)
        return self


cdef NeighborList _nlist_from_cnlist(freud._locality.NeighborList *c_nlist):
    """Create a Python NeighborList object that points to an existing C++
    NeighborList object.

    This functions generally serves two purposes. Any special locality
    NeighborList generators, like :class:`~.Voronoi`, should use this as a way
    to point to the C++ NeighborList they generate internally. Additionally,
    any compute method that requires a :class:`~.NeighborList` (i.e. cannot do
    with just a :class:`~.NeighborQuery`) should also expose the internally
    computed :class:`~.NeighborList` using this method.
    """
    cdef NeighborList result
    result = NeighborList()
    del result.thisptr
    result._managed = False
    result.thisptr = c_nlist
    return result


def _make_default_nq(box, points):
    R"""Helper function to return a NeighborQuery object.

    Currently the resolution for NeighborQuery objects is such that if Python
    users pass in a numpy array of points and a box, we always make a RawPoints
    object. On the C++ side, the RawPoints object internally constructs an
    AABBQuery object to find neighbors if needed. On the Python side, making
    the RawPoints object is just so that compute functions on the C++ side
    don't require overloads to work.

    Args:
        box (:class:`freud.box.Box`):
            Simulation box.
        points (:class:`freud.locality.NeighborQuery` or :class:`numpy.ndarray`):
            NeighborQuery object or NumPy array used to build :class:`RawPoints`.

    Returns:
        :class:`freud.locality.NeighborQuery`
            The same :class:`NeighborQuery` object if one is given or :class:`RawPoints`
            built from :code:`box` and :code:`points`.
    """  # noqa: E501
    if isinstance(points, NeighborQuery):
        if points.box != box:
            raise ValueError("The box provided and the box of the"
                             "NeighborQuery object are different")
        return points

    points = freud.common.convert_array(
        points, shape=(None, 3))
    cdef RawPoints rp = RawPoints(box, points)
    return rp


def _make_default_nlist(box, points, query_points, query_args, nlist=None):
    R"""Helper function to return a neighbor list object if is given, or to
    construct one using AABBQuery if it is not.

    Args:
        box (:class:`freud.box.Box`):
            Simulation box.
        points ((:math:`N_{particles}`, 3) :class:`numpy.ndarray`):
            Points for the neighborlist.
        query_points ((:math:`N_{particles}`, 3) :class:`numpy.ndarray`):
            Query points to construct the neighborlist.
        query_args (dict):
            Query arguments to use. Note that, if it is not one of the provided
            query arguments, :code:`exclude_ii` will be set to :code:`False` if
            query_points is :code:`None` and :code:`True` otherwise.
        nlist (:class:`freud.locality.NeighborList`, optional):
            NeighborList to use to find bonds (Default value = :code:`None`).

    Returns:
        tuple (:class:`freud.locality.NeighborList`, :class:`freud.locality.AABBQuery`):
            The NeighborList and the owning AABBQuery object.
    """  # noqa: E501
    if nlist is not None:
        return nlist

    cdef AABBQuery aq = AABBQuery(box, points)
    query_args.setdefault('exclude_ii', query_points is None)
    cdef _QueryArgs qa = _QueryArgs.from_dict(query_args)
    qp = query_points if query_points is not None else points
    cdef NeighborList aq_nlist = aq.query(
        qp, query_args).toNeighborList()

    return aq_nlist


cdef class RawPoints(NeighborQuery):
    R"""Dummy class that only contains minimal information
    to make C++ side work well.

    Attributes:
        box (:class:`freud.locality.Box`):
            The simulation box.
        points (:class:`np.ndarray`):
            The points associated with this class.
    """  # noqa: E501

    def __cinit__(self, box, points):
        cdef const float[:, ::1] l_points
        if type(self) is RawPoints:
            # Assume valid set of arguments is passed
            self._box = freud.common.convert_box(box)
            self.points = freud.common.convert_array(
                points, shape=(None, 3))
            l_points = self.points
            self.thisptr = self.nqptr = new freud._locality.RawPoints(
                dereference(self._box.thisptr),
                <vec3[float]*> &l_points[0, 0],
                self.points.shape[0])

    def __dealloc__(self):
        if type(self) is RawPoints:
            del self.thisptr


cdef class AABBQuery(NeighborQuery):
    R"""Use an AABB tree to find neighbors.

    Attributes:
        box (:class:`freud.locality.Box`):
            The simulation box.
        points (:class:`np.ndarray`):
            The points associated with this class.
    """  # noqa: E501

    def __cinit__(self, box, points):
        cdef const float[:, ::1] l_points
        if type(self) is AABBQuery:
            # Assume valid set of arguments is passed
            self._box = freud.common.convert_box(box)
            self.points = freud.common.convert_array(
                points, shape=(None, 3)).copy()
            l_points = self.points
            self.thisptr = self.nqptr = new freud._locality.AABBQuery(
                dereference(self._box.thisptr),
                <vec3[float]*> &l_points[0, 0],
                self.points.shape[0])

    def __dealloc__(self):
        if type(self) is AABBQuery:
            del self.thisptr


cdef class IteratorLinkCell:
    R"""Iterates over the particles in a cell.

    Example::

       # Grab particles in cell 0
       for j in linkcell.itercell(0):
           print(positions[j])
    """

    def __cinit__(self):
        # Must be running python 3.x
        current_version = sys.version_info
        if current_version.major < 3:
            raise RuntimeError(
                "Must use python 3.x or greater to use IteratorLinkCell")
        else:
            self.thisptr = new freud._locality.IteratorLinkCell()

    def __dealloc__(self):
        del self.thisptr

    cdef void copy(self, const freud._locality.IteratorLinkCell & rhs):
        self.thisptr.copy(rhs)

    def next(self):
        R"""Implements iterator interface"""
        cdef unsigned int result = self.thisptr.next()
        if self.thisptr.atEnd():
            raise StopIteration()
        return result

    def __next__(self):
        return self.next()

    def __iter__(self):
        return self


cdef class LinkCell(NeighborQuery):
    R"""Supports efficiently finding all points in a set within a certain
    distance from a given point.

    Args:
        box (:class:`freud.box.Box`):
            Simulation box.
        cell_width (float):
            Maximum distance to find particles within.
        points (:class:`np.ndarray`, optional):
            The points associated with this class, if used as a NeighborQuery
            object, i.e. built on one set of points that can then be queried
            against.  (Default value = :code:`None`).

    Attributes:
        box (:class:`freud.box.Box`):
            Simulation box.
        num_cells (unsigned int):
            The number of cells in the box.
        nlist (:class:`freud.locality.NeighborList`):
            The neighbor list stored by this object, generated by
            :meth:`~.compute()`.

    .. note::
        **2D:** :class:`freud.locality.LinkCell` properly handles 2D boxes.
        The points must be passed in as :code:`[x, y, 0]`.

    Example::

       # Assume positions are an Nx3 array
       lc = LinkCell(box, 1.5)
       lc.compute(box, positions)
       for i in range(positions.shape[0]):
           # Cell containing particle i
           cell = lc.getCell(positions[0])
           # List of cell's neighboring cells
           cellNeighbors = lc.getCellNeighbors(cell)
           # Iterate over neighboring cells (including our own)
           for neighborCell in cellNeighbors:
               # Iterate over particles in each neighboring cell
               for neighbor in lc.itercell(neighborCell):
                   pass # Do something with neighbor index

       # Using NeighborList API
       dens = density.LocalDensity(1.5, 1, 1)
       dens.compute(box, positions, nlist=lc.nlist)
    """

    def __cinit__(self, box, points, cell_width=0):
        self._box = freud.common.convert_box(box)
        cdef const float[:, ::1] l_points
        self.points = freud.common.convert_array(
            points, shape=(None, 3)).copy()
        l_points = self.points
        self.thisptr = self.nqptr = new freud._locality.LinkCell(
            dereference(self._box.thisptr),
            <vec3[float]*> &l_points[0, 0],
            self.points.shape[0], cell_width)

    def __dealloc__(self):
        del self.thisptr

    @property
    def box(self):
        return freud.box.BoxFromCPP(self.thisptr.getBox())

    @property
    def num_cells(self):
        return self.thisptr.getNumCells()

    def getCell(self, point):
        R"""Returns the index of the cell containing the given point.

        Args:
            point(:math:`\left(3\right)` :class:`numpy.ndarray`):
                Point coordinates :math:`\left(x,y,z\right)`.

        Returns:
            unsigned int: Cell index.
        """
        point = freud.common.convert_array(point, shape=(None, ))

        cdef const float[::1] cPoint = point

        return self.thisptr.getCell(dereference(<vec3[float]*> &cPoint[0]))

    def itercell(self, unsigned int cell):
        R"""Return an iterator over all particles in the given cell.

        Args:
            cell (unsigned int): Cell index.

        Returns:
            iter: Iterator to particle indices in specified cell.
        """
        current_version = sys.version_info
        if current_version.major < 3:
            raise RuntimeError(
                "Must use python 3.x or greater to use itercell")
        result = IteratorLinkCell()
        cdef freud._locality.IteratorLinkCell cResult = self.thisptr.itercell(
            cell)
        result.copy(cResult)
        return iter(result)

    def getCellNeighbors(self, cell):
        R"""Returns the neighboring cell indices of the given cell.

        Args:
            cell (unsigned int): Cell index.

        Returns:
            :math:`\left(N_{neighbors}\right)` :class:`numpy.ndarray`:
                Array of cell neighbors.
        """
        neighbors = self.thisptr.getCellNeighbors(int(cell))
        result = np.zeros(neighbors.size(), dtype=np.uint32)
        for i in range(neighbors.size()):
            result[i] = neighbors[i]
        return result


cdef class Voronoi(Compute):
    R"""Computes Voronoi diagrams using voro++.

    Voronoi diagrams (`Wikipedia
    <https://en.wikipedia.org/wiki/Voronoi_diagram>`_) are composed of convex
    polytopes (polyhedra in 3D, polygons in 2D) called cells, corresponding to
    each input point. The cells bound a region of Euclidean space for which all
    contained points are closer to a corresponding input point than any other
    input point. A ridge is defined as a boundary between cells, which contains
    points equally close to two or more input points.

    The voro++ library [Rycroft2009]_ is used for fast computations of the
    Voronoi diagram.

    .. [Rycroft2009] Rycroft, Chris (2009). Voro++: a three-dimensional Voronoi
       cell library in C++. Technical Report. https://doi.org/10.2172/946741

    Attributes:
        nlist (:class:`~.locality.NeighborList`):
            Returns a neighbor list weighted by ridge area (length in 2D).
        polytopes (list[:class:`numpy.ndarray`]):
            A list of :class:`numpy.ndarray` defining Voronoi polytope vertices
            for each cell.
        volumes (:math:`\left(N_{points} \right)` :class:`numpy.ndarray`):
            Returns an array of Voronoi cell volumes (areas in 2D).
    """

    def __cinit__(self):
        self.thisptr = new freud._locality.Voronoi()
        self._nlist = NeighborList()

    def __dealloc__(self):
        del self.thisptr

    @Compute._compute()
    def compute(self, box, points):
        R"""Compute Voronoi diagram.

        Args:
            box (:class:`freud.box.Box`):
                Simulation box.
            points ((:math:`N_{points}`, 3) :class:`numpy.ndarray`):
                Points used to calculate Voronoi diagram.
        """
        self._box = freud.common.convert_box(box)

        # voro++ uses double precision
        points = freud.common.convert_array(points, shape=(None, 3),
                                            dtype=np.float64)
        cdef const double[:, ::1] l_points = points
        cdef unsigned int n_points = len(points)

        self.thisptr.compute(
<<<<<<< HEAD
            dereference(b.thisptr),
            <vec3[double]*> &vor_vertices[0, 0],
            <int*> &ridge_points[0, 0],
            <int*> &ridge_vertices[0],
            n_ridges, N,
            <int*> &expanded_ids[0], <vec3[double]*> &expanded_points[0, 0],
            <int*> &ridge_vertex_indices[0])

        self._nlist = _nlist_from_cnlist(self.thisptr.getNeighborList())

        # Construct a list of polytope vertices
        self._polytopes = list()
        for region in voronoi.point_region[:N]:
            if -1 in voronoi.regions[region]:
                continue
            self._polytopes.append(vertices[voronoi.regions[region]])
=======
            dereference(self._box.thisptr),
            <vec3[double]*> &l_points[0, 0],
            n_points)
>>>>>>> 3751217d

        return self

    @Compute._computed_property()
    def polytopes(self):
        R"""Polytope vertices of each Voronoi cell.

        Returns:
            list:
                List of :class:`numpy.ndarray` defining Voronoi polytope
                vertices for each cell.
        """
        polytopes = []
        cdef vector[vector[vec3[double]]] raw_polytopes = \
            self.thisptr.getPolytopes()
        cdef size_t i
        cdef size_t j
        cdef size_t num_verts
        cdef vector[vec3[double]] raw_vertices
        cdef double[:, ::1] polytope_vertices
        for i in range(raw_polytopes.size()):
            raw_vertices = raw_polytopes[i]
            num_verts = raw_vertices.size()
            polytope_vertices = np.empty((num_verts, 3), dtype=np.float64)
            for j in range(num_verts):
                polytope_vertices[j, 0] = raw_vertices[j].x
                polytope_vertices[j, 1] = raw_vertices[j].y
                polytope_vertices[j, 2] = raw_vertices[j].z
            polytopes.append(np.asarray(polytope_vertices))
        return polytopes

    @Compute._computed_property()
    def volumes(self):
        R"""Returns an array of volumes (areas in 2D) of the Voronoi cells.

        Returns:
            :math:`\left(N_{points} \right)` :class:`numpy.ndarray`:
                Array of Voronoi polytope volumes (areas in 2D).
        """
        return freud.util.make_managed_numpy_array(
            &self.thisptr.getVolumes(),
            freud.util.arr_type_t.DOUBLE)

    @Compute._computed_property()
    def nlist(self):
        R"""Returns the computed :class:`~.locality.NeighborList`.

        The :class:`~.locality.NeighborList` computed by this class is
        weighted. In 2D systems, the bond weight is the length of the ridge
        (boundary line) between the neighboring points' Voronoi cells. In 3D
        systems, the bond weight is the area of the ridge (boundary polygon)
        between the neighboring points' Voronoi cells. The weights are not
        normalized, and the weights for each query point sum to the surface
        area (perimeter in 2D) of the polytope.

        It is possible for pairs of points to appear multiple times in the
        neighbor list. For example, in a small unit cell, points may neighbor
        one another on multiple sides because of periodic boundary conditions.

        Returns:
            :class:`~.locality.NeighborList`: Neighbor list.
        """
        self._nlist = nlist_from_cnlist(self.thisptr.getNeighborList().get())
        return self._nlist

    def __repr__(self):
        return "freud.locality.{cls}()".format(
            cls=type(self).__name__)

    def __str__(self):
        return repr(self)

    def plot(self, ax=None):
        """Plot Voronoi diagram.

        Args:
            ax (:class:`matplotlib.axes.Axes`): Axis to plot on. If
                :code:`None`, make a new figure and axis.
                (Default value = :code:`None`)

        Returns:
            :class:`matplotlib.axes.Axes`: Axis with the plot.
        """
        import freud.plot
        if not self._box.is2D:
            return None
        else:
            return freud.plot.voronoi_plot(self._box, self.polytopes, ax=ax)

    def _repr_png_(self):
        import freud.plot
        try:
            return freud.plot.ax_to_bytes(self.plot())
        except AttributeError:
            return None


cdef class PairCompute(Compute):
    R"""Parent class for all compute classes in freud that depend on finding
    nearest neighbors.

    The purpose of this class is to consolidate some of the logic for parsing
    the numerous possible inputs to the compute calls of such classes. In
    particular, this class contains a helper function that calls the necessary
    functions to create NeighborQuery and NeighborList classes as needed, as
    well as dealing with boxes and query arguments.
    """

<<<<<<< HEAD
    def _preprocess_arguments(self, neighbor_query, query_points=None,
                              neighbors=None, dimensions=None):
=======
    def preprocess_arguments(self, neighbor_query, query_points=None,
                             neighbors=None):
>>>>>>> 3751217d
        """Process standard compute arguments into freud's internal types by
        calling all the required internal functions.

        This function handles the preprocessing of boxes and points into
        :class:`freud.locality.NeighborQuery` objects, the determination of how
        to handle the NeighborList object, the creation of default query
        arguments as needed, deciding what `query_points` are, and setting the
        appropriate `exclude_ii` flag.

        Args:
            neighbor_query (:class:`freud.locality.NeighborQuery` or tuple):
                If a tuple, must be of the form (box_like, array_like), i.e. it
                must be an object that can be converted into a
                :class:`freud.locality.NeighborQuery`.
            query_points ((:math:`N_{query\_points}`, 3) :class:`numpy.ndarray`, optional):
                Points used to calculate the RDF. Uses :code:`points` if
                not provided or :code:`None`.
            neighbors (:class:`freud.locality.NeighborList` or dict, optional):
                NeighborList or dictionary of query arguments to use to find
                bonds (Default value = :code:`None`).
        """  # noqa E501
        cdef NeighborQuery nq
        if not isinstance(neighbor_query, NeighborQuery):
            nq = RawPoints(*neighbor_query)
        else:
            nq = neighbor_query

        # Resolve the two possible ways of passing neighbors (query arguments
        # or neighbor lists) based on the type of the neighbors argument.
        cdef NeighborList nlist
        cdef _QueryArgs qargs

        nlist, qargs = self._resolve_neighbors(neighbors, query_points)

        if query_points is None:
            query_points = nq.points
        else:
            query_points = freud.common.convert_array(
                query_points, shape=(None, 3))
        cdef const float[:, ::1] l_query_points = query_points
        cdef unsigned int num_query_points = l_query_points.shape[0]
        return (nq, nlist, qargs, l_query_points, num_query_points)

    def _resolve_neighbors(self, neighbors, query_points=None):
        if type(neighbors) == NeighborList:
            nlist = neighbors
            qargs = _QueryArgs()
        elif neighbors is None or type(neighbors) == dict:
            # The default_query_args property must raise a NotImplementedError
            # if no query arguments were passed in and the class has no
            # reasonable choice of defaults.
            try:
                query_args = self.default_query_args if neighbors is None \
                    else neighbors.copy()
                query_args.setdefault('exclude_ii', query_points is None)
                qargs = _QueryArgs.from_dict(query_args)
                nlist = NeighborList(True)
            except NotImplementedError:
                raise
        return nlist, qargs

    @property
    def default_query_args(self):
        raise NotImplementedError(
            "The {} class does not provide default query arguments. You must "
            "either provide query arguments or a neighbor list to this "
            "compute method.".format(type(self).__name__))


cdef class SpatialHistogram(PairCompute):
    R"""Parent class for all compute classes in freud that perform a spatial
    binning of particle bonds by distance.
    """

    def __cinit__(self):
        # Abstract class
        pass

    @property
    def default_query_args(self):
        return dict(mode="ball", r_max=self.r_max)

    @Compute._computed_property
    def box(self):
        return freud.box.BoxFromCPP(self.histptr.getBox())

    @Compute._computed_property
    def bin_counts(self):
        return freud.util.make_managed_numpy_array(
            &self.histptr.getBinCounts(),
            freud.util.arr_type_t.UNSIGNED_INT)

    @property
    def bin_centers(self):
        # Must create a local reference or Cython tries to access an rvalue by
        # reference in the list comprehension.
        vec = self.histptr.getBinCenters()
        return [np.array(b, copy=True) for b in vec]

    @property
    def bin_edges(self):
        # Must create a local reference or Cython tries to access an rvalue by
        # reference in the list comprehension.
        vec = self.histptr.getBinEdges()
        return [np.array(b, copy=True) for b in vec]

    @property
    def bounds(self):
        # Must create a local reference or Cython tries to access an rvalue by
        # reference in the list comprehension.
        vec = self.histptr.getBounds()
        return [tuple(b) for b in vec]

    @property
    def nbins(self):
        return list(self.histptr.getAxisSizes())

    def reset(self):
        R"""Resets the values of RDF in memory."""
        self.histptr.reset()


cdef class SpatialHistogram1D(SpatialHistogram):
    R"""Subclasses SpatialHistogram to provide a simplified API for
    properties of 1-dimensional histograms.
    """

    def __cinit__(self):
        # Abstract class
        pass

    @property
    def bin_centers(self):
        # Must create a local reference or Cython tries to access an rvalue by
        # reference in the list comprehension.
        vec = self.histptr.getBinCenters()
        return np.array(vec[0], copy=True)

    @property
    def bin_edges(self):
        # Must create a local reference or Cython tries to access an rvalue by
        # reference in the list comprehension.
        vec = self.histptr.getBinEdges()
        return np.array(vec[0], copy=True)

    @property
    def bounds(self):
        # Must create a local reference or Cython tries to access an rvalue by
        # reference in the list comprehension.
        vec = self.histptr.getBounds()
        return vec[0]

    @property
    def nbins(self):
        return self.histptr.getAxisSizes()[0]<|MERGE_RESOLUTION|>--- conflicted
+++ resolved
@@ -883,7 +883,6 @@
     def __dealloc__(self):
         del self.thisptr
 
-    @Compute._compute()
     def compute(self, box, points):
         R"""Compute Voronoi diagram.
 
@@ -902,32 +901,13 @@
         cdef unsigned int n_points = len(points)
 
         self.thisptr.compute(
-<<<<<<< HEAD
-            dereference(b.thisptr),
-            <vec3[double]*> &vor_vertices[0, 0],
-            <int*> &ridge_points[0, 0],
-            <int*> &ridge_vertices[0],
-            n_ridges, N,
-            <int*> &expanded_ids[0], <vec3[double]*> &expanded_points[0, 0],
-            <int*> &ridge_vertex_indices[0])
-
-        self._nlist = _nlist_from_cnlist(self.thisptr.getNeighborList())
-
-        # Construct a list of polytope vertices
-        self._polytopes = list()
-        for region in voronoi.point_region[:N]:
-            if -1 in voronoi.regions[region]:
-                continue
-            self._polytopes.append(vertices[voronoi.regions[region]])
-=======
             dereference(self._box.thisptr),
             <vec3[double]*> &l_points[0, 0],
             n_points)
->>>>>>> 3751217d
 
         return self
 
-    @Compute._computed_property()
+    @Compute._computed_property
     def polytopes(self):
         R"""Polytope vertices of each Voronoi cell.
 
@@ -955,7 +935,7 @@
             polytopes.append(np.asarray(polytope_vertices))
         return polytopes
 
-    @Compute._computed_property()
+    @Compute._computed_property
     def volumes(self):
         R"""Returns an array of volumes (areas in 2D) of the Voronoi cells.
 
@@ -967,7 +947,7 @@
             &self.thisptr.getVolumes(),
             freud.util.arr_type_t.DOUBLE)
 
-    @Compute._computed_property()
+    @Compute._computed_property
     def nlist(self):
         R"""Returns the computed :class:`~.locality.NeighborList`.
 
@@ -986,7 +966,7 @@
         Returns:
             :class:`~.locality.NeighborList`: Neighbor list.
         """
-        self._nlist = nlist_from_cnlist(self.thisptr.getNeighborList().get())
+        self._nlist = _nlist_from_cnlist(self.thisptr.getNeighborList().get())
         return self._nlist
 
     def __repr__(self):
@@ -1032,13 +1012,8 @@
     well as dealing with boxes and query arguments.
     """
 
-<<<<<<< HEAD
     def _preprocess_arguments(self, neighbor_query, query_points=None,
-                              neighbors=None, dimensions=None):
-=======
-    def preprocess_arguments(self, neighbor_query, query_points=None,
-                             neighbors=None):
->>>>>>> 3751217d
+                              neighbors=None):
         """Process standard compute arguments into freud's internal types by
         calling all the required internal functions.
 
