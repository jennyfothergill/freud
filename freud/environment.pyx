--- conflicted
+++ resolved
@@ -791,15 +791,9 @@
             freud.util.arr_type_t.FLOAT)
 
 
-<<<<<<< HEAD
-cdef class AngularSeparationNeighbor(PairCompute):
+cdef class AngularSeparationNeighbor(_PairCompute):
     R"""Calculates the minimum angles of separation between orientations and
     query orientations."""
-=======
-cdef class AngularSeparationNeighbor(_PairCompute):
-    R"""Calculates the minimum angles of separation between particles and
-    references."""
->>>>>>> 36d07162
     cdef freud._environment.AngularSeparationNeighbor * thisptr
 
     def __cinit__(self):
